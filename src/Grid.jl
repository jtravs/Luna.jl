--- conflicted
+++ resolved
@@ -22,7 +22,6 @@
     towin::Array{Float64, 1}
 end
 
-<<<<<<< HEAD
 """
     RealGrid(zmax, referenceλ, λ_lims, trange; δt=1)
 
@@ -36,12 +35,6 @@
 - `δt::Real` : Sample spacing in time. The value actually used is either δt or the value
     required to satisfy `trange` and `λ_lims`, whichever is smaller.
 """
-=======
-function RealGrid(;zmax, referenceλ, t, ω, to, ωo, sidx, ωwin, twin, towin)
-    RealGrid(zmax, referenceλ, t, ω, to, ωo, sidx, ωwin, twin, towin)
-end
-
->>>>>>> 8ed5df1c
 function RealGrid(zmax, referenceλ, λ_lims, trange, δt=1)
     f_lims = PhysData.c./λ_lims
     Logging.@info @sprintf("Freq limits %.2f - %.2f PHz", f_lims[2]*1e-15, f_lims[1]*1e-15)
@@ -85,6 +78,10 @@
     return RealGrid(float(zmax), referenceλ, t, ω, to, ωo, sidx, ωwindow, twindow, towindow)
 end
 
+function RealGrid(;zmax, referenceλ, t, ω, to, ωo, sidx, ωwin, twin, towin)
+    RealGrid(zmax, referenceλ, t, ω, to, ωo, sidx, ωwin, twin, towin)
+end
+
 struct EnvGrid{T} <: TimeGrid
     zmax::Float64
     referenceλ::Float64
@@ -99,7 +96,6 @@
     towin::Array{Float64, 1}
 end
 
-<<<<<<< HEAD
 """
     EnvGrid(zmax, referenceλ, λ_lims, trange; δt=1, thg=false)
 
@@ -114,14 +110,7 @@
     required to satisfy `trange` and `λ_lims`, whichever is smaller.
 - `thg::Bool` : Whether the grid should include space for the third hamonic (default: false)
 """
-function EnvGrid(zmax, referenceλ, λ_lims, trange, δt=1; thg=false)
-=======
-function EnvGrid(;zmax, referenceλ, ω0, t, ω, to, ωo, sidx, ωwin, twin, towin)
-    EnvGrid(zmax, referenceλ, ω0, t, ω, to, ωo, sidx, ωwin, twin, towin)
-end
-
 function EnvGrid(zmax, referenceλ, λ_lims, trange; δt=1, thg=false)
->>>>>>> 8ed5df1c
     fmin = PhysData.c/maximum(λ_lims)
     fmax = PhysData.c/minimum(λ_lims)
     fmax_win = 1.1*fmax # extended frequency window to accommodate apodisation
@@ -195,6 +184,10 @@
     @assert all(to[zeroidx:-factor:1] .≈ t[t .<= 0][end:-1:1])
 
     return EnvGrid(float(zmax), referenceλ, ω0, t, ω, to, ωo, sidx, ωwindow, twindow, towindow)
+end
+
+function EnvGrid(;zmax, referenceλ, ω0, t, ω, to, ωo, sidx, ωwin, twin, towin)
+    EnvGrid(zmax, referenceλ, ω0, t, ω, to, ωo, sidx, ωwin, twin, towin)
 end
 
 struct FreeGrid <: SpaceGrid
