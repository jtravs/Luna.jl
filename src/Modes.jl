"Functions which define the modal decomposition. This includes

    1. Mode normalisation
    2. Modal decomposition of Pₙₗ
    3. Calculation of (modal) energy

Wishlist of types of decomposition we want to use:

    1. Mode-averaged waveguide
    2. Multi-mode waveguide (with or without polarisation)
        a. Azimuthal symmetry (radial integral only)
        b. Full 2-D integral
    3. Free space
        a. Azimuthal symmetry (Hankel transform)
        b. Full 2-D (Fourier transform)"
module Modes
import FFTW
import LinearAlgebra: mul!
import NumericalIntegration: integrate, SimpsonEven
import Cubature
import Luna: PhysData, Capillary, Maths, Grid

"Transform A(ω) to A(t) on oversampled time grid - real field"
function to_time!(Ato::Array{T, D}, Aω, Aωo, IFTplan) where T<:Real where D
    N = size(Aω, 1)
    No = size(Aωo, 1)
    scale = (No-1)/(N-1) # Scale factor makes up for difference in FFT array length
    fill!(Aωo, 0)
    copy_scale!(Aωo, Aω, N, scale)
    mul!(Ato, IFTplan, Aωo)
end

"Transform A(ω) to A(t) on oversampled time grid - envelope"
function to_time!(Ato::Array{T, D}, Aω, Aωo, IFTplan) where T<:Complex where D
    N = size(Aω, 1)
    No = size(Aωo, 1)
    scale = (No-1)/(N-1) # Scale factor makes up for difference in FFT array length
    fill!(Aωo, 0)
    copy_scale_both!(Aωo, Aω, N÷2, scale)
    mul!(Ato, IFTplan, Aωo)
end

"Transform oversampled A(t) to A(ω) on normal grid - real field"
function to_freq!(Aω, Aωo, Ato::Array{T, D}, FTplan) where T<:Real where D
    N = size(Aω, 1)
    No = size(Aωo, 1)
    scale = (N-1)/(No-1) # Scale factor makes up for difference in FFT array length
    mul!(Aωo, FTplan, Ato)
    copy_scale!(Aω, Aωo, N, scale)
end

<<<<<<< HEAD
"Transform A(ω) to A(t) on oversampled complex time grid."
function to_time!(Ato::Array{T, D}, Aω, Aωo, IFTplan) where T<:Complex where D
    N = size(Aω, 1)
    No = size(Aωo, 1)
    scale = (No-1)/(N-1) # Scale factor makes up for difference in FFT array length
    fill!(Aωo, 0)
    copy_scale!(Aωo, Aω, N, scale)
    mul!(Ato, IFTplan, Aωo)
end

"Transform oversampled A(t) to A(ω) on normal grid."
=======
"Transform oversampled A(t) to A(ω) on normal grid - envelope"
>>>>>>> bff372c1
function to_freq!(Aω, Aωo, Ato::Array{T, D}, FTplan) where T<:Complex where D
    N = size(Aω, 1)
    No = size(Aωo, 1)
    scale = (N-1)/(No-1) # Scale factor makes up for difference in FFT array length
    mul!(Aωo, FTplan, Ato)
<<<<<<< HEAD
    copy_scale!(Aω, Aωo, N, scale)
=======
    copy_scale_both!(Aω, Aωo, N÷2, scale)
>>>>>>> bff372c1
end

"Copy first N elements from source to dest and simultaneously multiply by scale factor"
function copy_scale!(dest::Vector, source::Vector, N, scale)
    for i = 1:N
        dest[i] = scale * source[i]
    end
end

<<<<<<< HEAD
"copy_scale! for 2-dim arrays. Works along first axis"
function copy_scale!(dest::Array{T,2}, source::Array{T,2}, N, scale) where T
    for i in 1:size(dest,2)
        for j in 1:N
            dest[j,i] = scale * source[j,i]
        end
=======
"""Copy first and last N elements from source to first and last N elements in dest
and simultaneously multiply by scale factor"""
function copy_scale_both!(dest::Vector, source::Vector, N, scale)
    for i = 1:N
        dest[i] = scale * source[i]
    end
    for i = 1:N
        dest[end-i+1] = scale * source[end-i+1]
>>>>>>> bff372c1
    end
end

"copy_scale! for multi-dim arrays. Works along first axis"
function copy_scale!(dest, source, N, scale)
    (size(dest)[2:end] == size(source)[2:end] 
     || error("dest and source must be same size except along first dimension"))
    idcs = CartesianIndices(size(dest)[2:end])
    _cpsc_core(dest, source, scale, N, idcs)
end

function _cpsc_core(dest, source, N, scale, idcs)
    for i in idcs
        for j = 1:N
            dest[j, i] = scale * source[j, i]
        end
    end
end

"copy_scale_both! for multi-dim arrays. Works along first axis"
function copy_scale_both!(dest, source, N, scale)
    (size(dest)[2:end] == size(source)[2:end] 
     || error("dest and source must be same size except along first dimension"))
    idcs = CartesianIndices(size(dest)[2:end])
    _cpscb_core(dest, source, N, scale, idcs)
end

function _cpscb_core(dest, source, N, scale, idcs)
    for i in idcs
        for j = 1:N
            dest[j, i] = scale * source[j, i]
        end
        for j = 1:N
            dest[end-j+1, i] = scale * source[end-j+1, i]
        end
    end
end

"Normalisation factor for mode-averaged field."
function norm_mode_average(ω, βfun)
    out = zero(ω)
    function norm(z)
        out .= PhysData.c^2 .* PhysData.ε_0 .* βfun(ω, 1, 1, z) ./ ω
        return out
    end
    return norm
end

function Et_to_Pt!(Pt, Et, responses)
    for resp in responses
        resp(Pt, Et)
    end
end

# npol is the number of vector components, either 1 (linear pol) or 2 (full X-Y vec)
mutable struct TransModalRadialMat{ET, TT, FTT, rT, gT, dT}
    nmodes::Int
    full::Bool
    R::Float64
    Ets::ET
    Ems::Array{Float64,2}
    Emω::Array{ComplexF64,2}
    Erω::Array{ComplexF64,2}
    Erωo::Array{ComplexF64,2}
    Er::Array{TT,2}
    Pr::Array{TT,2}
    Prω::Array{ComplexF64,2}
    Prωo::Array{ComplexF64,2}
    Prmω::Array{ComplexF64,2}
    FT::FTT
    resp::rT
    grid::gT
    densityfun::dT
    ncalls::Int
    rtol::Float64
    atol::Float64
    mfcn::Int
end

"Transform E(ω) -> Pₙₗ(ω) for modal field."
# get this working, then re-write for style/performance
# R - max radial extent
# Ets - function returning matrix nm x npol describing normalised Ex,Ey field given r,θ  
# FT - forward FFT for the grid
# resp - tuple of nonlinear responses
# if full is true, we integrate over whole cross section
function TransModalRadialMat(grid::Grid.RealGrid, R, Exy, FT, resp, densityfun; rtol=1e-3, atol=0.0, mfcn=300, full=false)
    nmodes, npol = size(Exy(0.0, 0.0))
    Emω = Array{ComplexF64,2}(undef, length(grid.ω), nmodes)
    Ems = Array{Float64,2}(undef, nmodes, npol)
    Erω = Array{ComplexF64,2}(undef, length(grid.ω), npol)
    Erωo = Array{ComplexF64,2}(undef, length(grid.ωo), npol)
    Er = Array{Float64,2}(undef, length(grid.to), npol)
    Pr = Array{Float64,2}(undef, length(grid.to), npol)
    Prω = Array{ComplexF64,2}(undef, length(grid.ω), npol)
    Prωo = Array{ComplexF64,2}(undef, length(grid.ωo), npol)
    Prmω = Array{ComplexF64,2}(undef, length(grid.ω), nmodes)
    IFT = inv(FT)
    TransModalRadialMat(nmodes, full, R, Exy, Ems, Emω, Erω, Erωo, Er, Pr, Prω, Prωo, Prmω, FT,
                     resp, grid, densityfun, 0, rtol, atol, mfcn)
end

function TransModalRadialMat(grid::Grid.EnvGrid, R, Exy, FT, resp, densityfun; rtol=1e-3, atol=0.0, mfcn=300, full=false)
    nmodes, npol = size(Exy(0.0, 0.0))
    Emω = Array{ComplexF64,2}(undef, length(grid.ω), nmodes)
    Ems = Array{Float64,2}(undef, nmodes, npol)
    Erω = Array{ComplexF64,2}(undef, length(grid.ω), npol)
    Erωo = Array{ComplexF64,2}(undef, length(grid.ω), npol)
    Er = Array{ComplexF64,2}(undef, length(grid.t), npol)
    Pr = Array{ComplexF64,2}(undef, length(grid.t), npol)
    Prω = Array{ComplexF64,2}(undef, length(grid.ω), npol)
    Prωo = Array{ComplexF64,2}(undef, length(grid.ω), npol)
    Prmω = Array{ComplexF64,2}(undef, length(grid.ω), nmodes)
    IFT = inv(FT)
    TransModalRadialMat(nmodes, full, R, Exy, Ems, Emω, Erω, Erωo, Er, Pr, Prω, Prωo, Prmω, FT,
                     resp, grid, densityfun, 0, rtol, atol, mfcn)
end

function reset!(t::TransModalRadialMat, Emω::Array{ComplexF64,2})
    t.Emω .= Emω
    t.ncalls = 0
end

function (t::TransModalRadialMat)(xs, fval)
    # TODO: parallelize this in Julia 1.3
    for i in 1:size(xs, 2)
        r = xs[1, i]
        if size(xs, 1) > 1
            θ = xs[2, i]
            pre = r
        else
            θ = 0.0
            pre = 2π*r
        end
        # boundaries r <= 0, r >= R are zero
        if r <= 0.0 || r >=  t.R
            fval[:, i] .= 0.0
            continue
        end
        # get the field at r,θ
        t.Ems = t.Ets(r, θ) # field matrix (nmodes x npol)
        mul!(t.Erω, t.Emω, t.Ems) # matrix product (nω x nmodes) * (nmodes x npol) -> (nω x npol)
        to_time!(t.Er, t.Erω, t.Erωo, inv(t.FT))
        # get nonlinear pol at r,θ
        fill!(t.Pr, 0.0)
        Et_to_Pt!(t.Pr, t.Er, t.resp)
        @. t.Pr *= t.grid.towin
        to_freq!(t.Prω, t.Prωo, t.Pr, t.FT)
        t.Prω .*= t.grid.ωwin.*(-im.*t.grid.ω./4)
        # now project back to each mode
        # matrix product (nω x npol) * (npol x nmodes) -> (nω x nmodes)
        mul!(t.Prmω, t.Prω, transpose(t.Ems))
        fval[:, i] .= pre.*reshape(reinterpret(Float64, t.Prmω), length(t.Emω)*2)
    end
end

function (t::TransModalRadialMat)(nl, Eω, z)
    reset!(t, Eω)
    if t.full
        val, err = Cubature.pcubature_v(length(Eω)*2, (x, fval) -> t(x, fval), (0.0,0.0), (t.R,2π), 
                                    reltol=t.rtol, abstol=t.atol, maxevals=t.mfcn,
                                    error_norm=Cubature.L2)
    else
        val, err = Cubature.pcubature_v(length(Eω)*2, (x, fval) -> t(x, fval), (0.0,), (t.R,), 
                                    reltol=t.rtol, abstol=t.atol, maxevals=t.mfcn,
                                    error_norm=Cubature.L2)
    end
    nl .= t.densityfun(z) .* reshape(reinterpret(ComplexF64, val), size(nl))
end

"Transform E(ω) -> Pₙₗ(ω) for mode-averaged field, i.e. only FT and inverse FT."
function trans_mode_avg(grid)
    Nto = length(grid.to)
    Nt = length(grid.t)

    Eωo = zeros(ComplexF64, length(grid.ωo))
    Eto = zeros(Float64, length(grid.to))
    Pto = similar(Eto)
    Pωo = similar(Eωo)

    FT = FFTW.plan_rfft(Eto, flags=FFTW.PATIENT)
    IFT = FFTW.plan_irfft(Eωo, Nto, flags=FFTW.PATIENT)

    function Pω!(Pω, Eω, z, responses)
        fill!(Pto, 0)
        to_time!(Eto, Eω, Eωo, IFT)
        Et_to_Pt!(Pto, Eto, responses)
        @. Pto *= grid.towin
        to_freq!(Pω, Pωo, Pto, FT)
    end

    return Pω!
end

"Transform E(ω) -> Pₙₗ(ω) for mode-averaged field, i.e. only FT and inverse FT."
function trans_env_mode_avg(grid)
    Nto = length(grid.to)
    Nt = length(grid.t)

    Eωo = zeros(ComplexF64, length(grid.ωo))
    Eto = similar(Eωo)
    Pto = similar(Eto)
    Pωo = similar(Eωo)

    FT = FFTW.plan_fft(Eto, flags=FFTW.PATIENT)
    IFT = FFTW.plan_ifft(Eωo, flags=FFTW.PATIENT)

    function Pω!(Pω, Eω, z, responses)
<<<<<<< HEAD
        fill!(Pt, 0)
        mul!(Et, IFT, Eω)
        Et_to_Pt!(Pt, Et, responses)
        @. Pt *= grid.twin
        mul!(Pω, FT, Pt)
=======
        fill!(Pto, 0)
        to_time!(Eto, Eω, Eωo, IFT)
        for resp in responses
            resp(Pto, Eto)
        end
        @. Pto *= grid.towin
        to_freq!(Pω, Pωo, Pto, FT)
>>>>>>> bff372c1
    end

    return Pω!
end

"Calculate energy from modal field E(t)"
function energy_modal()
    function energyfun(t, Et)
        Eta = Maths.hilbert(Et)
        return abs(integrate(t, abs2.(Eta), SimpsonEven()))
    end
    return energyfun
end

"Calculate energy from modal envelope field E(t)"
function energy_env_modal()
    function energyfun(t, Et)
        return abs(integrate(t, abs2.(Et), SimpsonEven()))
    end
    return energyfun
end

"Calculate energy from field E(t) for mode-averaged field"
function energy_mode_avg(aeff)
    function energyfun(t, Et)
        Eta = Maths.hilbert(Et)
        intg = abs(integrate(t, abs2.(Eta), SimpsonEven()))
        return intg * PhysData.c*PhysData.ε_0*aeff/2
    end
    return energyfun
end

"Calculate energy from envelope field E(t) for mode-averaged field"
function energy_env_mode_avg(aeff)
    function energyfun(t, Et)
        intg = abs(integrate(t, abs2.(Et), SimpsonEven()))
        return intg * PhysData.c*PhysData.ε_0*aeff/2
    end
    return energyfun
end

end<|MERGE_RESOLUTION|>--- conflicted
+++ resolved
@@ -49,31 +49,13 @@
     copy_scale!(Aω, Aωo, N, scale)
 end
 
-<<<<<<< HEAD
-"Transform A(ω) to A(t) on oversampled complex time grid."
-function to_time!(Ato::Array{T, D}, Aω, Aωo, IFTplan) where T<:Complex where D
-    N = size(Aω, 1)
-    No = size(Aωo, 1)
-    scale = (No-1)/(N-1) # Scale factor makes up for difference in FFT array length
-    fill!(Aωo, 0)
-    copy_scale!(Aωo, Aω, N, scale)
-    mul!(Ato, IFTplan, Aωo)
-end
-
-"Transform oversampled A(t) to A(ω) on normal grid."
-=======
 "Transform oversampled A(t) to A(ω) on normal grid - envelope"
->>>>>>> bff372c1
 function to_freq!(Aω, Aωo, Ato::Array{T, D}, FTplan) where T<:Complex where D
     N = size(Aω, 1)
     No = size(Aωo, 1)
     scale = (N-1)/(No-1) # Scale factor makes up for difference in FFT array length
     mul!(Aωo, FTplan, Ato)
-<<<<<<< HEAD
-    copy_scale!(Aω, Aωo, N, scale)
-=======
     copy_scale_both!(Aω, Aωo, N÷2, scale)
->>>>>>> bff372c1
 end
 
 "Copy first N elements from source to dest and simultaneously multiply by scale factor"
@@ -83,14 +65,15 @@
     end
 end
 
-<<<<<<< HEAD
 "copy_scale! for 2-dim arrays. Works along first axis"
 function copy_scale!(dest::Array{T,2}, source::Array{T,2}, N, scale) where T
     for i in 1:size(dest,2)
         for j in 1:N
             dest[j,i] = scale * source[j,i]
         end
-=======
+    end
+end
+
 """Copy first and last N elements from source to first and last N elements in dest
 and simultaneously multiply by scale factor"""
 function copy_scale_both!(dest::Vector, source::Vector, N, scale)
@@ -99,7 +82,6 @@
     end
     for i = 1:N
         dest[end-i+1] = scale * source[end-i+1]
->>>>>>> bff372c1
     end
 end
 
@@ -308,21 +290,11 @@
     IFT = FFTW.plan_ifft(Eωo, flags=FFTW.PATIENT)
 
     function Pω!(Pω, Eω, z, responses)
-<<<<<<< HEAD
-        fill!(Pt, 0)
-        mul!(Et, IFT, Eω)
-        Et_to_Pt!(Pt, Et, responses)
-        @. Pt *= grid.twin
-        mul!(Pω, FT, Pt)
-=======
         fill!(Pto, 0)
         to_time!(Eto, Eω, Eωo, IFT)
-        for resp in responses
-            resp(Pto, Eto)
-        end
+        Et_to_Pt!(Pto, Eto, responses)
         @. Pto *= grid.towin
         to_freq!(Pω, Pωo, Pto, FT)
->>>>>>> bff372c1
     end
 
     return Pω!
