--- conflicted
+++ resolved
@@ -14,33 +14,19 @@
 Broadcast.broadcastable(m::AbstractMode) = Ref(m)
 
 "Maximum dimensional limits of validity for this mode"
-<<<<<<< HEAD
-function dimlimits(m::AbstractMode)
-=======
 function dimlimits(m::AbstractMode; z=0.0)
->>>>>>> 8f158962
     error("abstract method called")
 end
 
 "Create function of coords that returns (xs) -> (Ex, Ey)"
-<<<<<<< HEAD
-function field(m::AbstractMode)
-=======
 function field(m::AbstractMode; z=0.0)
->>>>>>> 8f158962
     error("abstract method called")
 end
 
 "Get mode normalization constant"
-<<<<<<< HEAD
-function N(m::AbstractMode)
-    f = field(m)
-    dl = dimlimits(m)
-=======
 function N(m::AbstractMode; z=0.0)
     f = field(m, z=z)
     dl = dimlimits(m, z=z)
->>>>>>> 8f158962
     function Nfunc(xs)
         E = f(xs)
         ret = sqrt(ε_0/μ_0)*dot(E, E)
@@ -51,13 +37,8 @@
 end
 
 "Create function that returns normalised (xs) -> |E|"
-<<<<<<< HEAD
-function absE(m::AbstractMode)
-    func = let sN = sqrt(N(m)), f = field(m)
-=======
-function absE(m::AbstractMode; z=0.0) where {M <: AbstractMode}
+function absE(m::AbstractMode; z=0.0)
     func = let sN = sqrt(N(m, z=z)), f = field(m, z=z)
->>>>>>> 8f158962
         function func(xs)
             norm(f(xs) ./ sN)
         end
@@ -65,13 +46,8 @@
 end
 
 "Create function that returns normalised (xs) -> (Ex, Ey)"
-<<<<<<< HEAD
-function Exy(m)
-    func = let sN = sqrt(N(m)), f = field(m)
-=======
 function Exy(m::AbstractMode; z=0.0)
     func = let sN = sqrt(N(m, z=z)), f = field(m, z=z)
->>>>>>> 8f158962
         function func(xs)
             f(xs) ./ sN
         end
@@ -79,15 +55,9 @@
 end
 
 "Get effective area of mode"
-<<<<<<< HEAD
-function Aeff(m::AbstractMode)
-    em = absE(m)
-    dl = dimlimits(m)
-=======
 function Aeff(m::AbstractMode; z=0.0)
     em = absE(m, z=z)
     dl = dimlimits(m, z=z)
->>>>>>> 8f158962
     # Numerator
     function Aeff_num(xs)
         e = em(xs)
