module Modes
import Roots: find_zero, Order2
import Cubature: hcubature, hquadrature
import LinearAlgebra: dot, norm
import NumericalIntegration: integrate, Trapezoidal
import Luna: Maths, Grid
import Luna.PhysData: c, ε_0, μ_0
import Memoize: @memoize
import LinearAlgebra: mul!
import DSP: unwrap

export dimlimits, neff, β, α, losslength, transmission, dB_per_m, dispersion, zdw, field, Exy, Aeff, @delegated, @arbitrary, chkzkwarg

abstract type AbstractMode end

ModeCollection = Union{Tuple{Vararg{T} where T <: Modes.AbstractMode},
                       AbstractArray{T} where T <: Modes.AbstractMode}

# make modes broadcast like a scalar
Broadcast.broadcastable(m::AbstractMode) = Ref(m)

"""
    dimlimits(m::AbstractMode; z=0.0)

Maximum dimensional limits of validity for mode `m` at position `z`.
"""
function dimlimits end

"""
    field(m::AbstractMode, xs; z=0.0)

Get the field components `(Ex, Ey)`` at position `xs`, `z`
"""
function field end

"""
    field(m::AbstractMode; z=0)

Create function of coords that returns (xs) -> (Ex, Ey) for the mode `m`.
"""
field(m::AbstractMode; z=0) =  (xs) -> field(m, xs, z=z)

"""
    N(m::AbstractMode; z=0.0)

Get mode normalization constant of mode `m` at longitudinal position `z`.
"""
@memoize function N(m::AbstractMode; z=0.0)
    # we memoize this so it is only called once for each mode and z position
    f = field(m, z=z)
    dl = dimlimits(m, z=z)
    function Nfunc(xs)
        E = f(xs)
        ret = sqrt(ε_0/μ_0)*dot(E, E)
        dl[1] == :polar ? xs[1]*ret : ret
    end
    val, err = hcubature(Nfunc, dl[2], dl[3])
    0.5*abs(val)
end

"""
    Exy(m::AbstractMode, xs; z=0.0)

Get the normalised field components at position `xs`, `z`.
"""
Exy(m::AbstractMode, xs; z=0.0) = field(m, xs, z=z) ./ sqrt(N(m, z=z))

"""
    Exy(m::AbstractMode; z=0.0)

Create function that returns normalised (xs) -> (Ex, Ey)"""
Exy(m::AbstractMode; z=0.0) = (xs) -> Exy(m, xs, z=z)

"""
    absE(m::AbstractMode, xs; z=0.0)

Get the field norm ``|E|`` at position `xs`, `z`
"""
absE(m::AbstractMode, xs; z=0.0) = norm(Exy(m, xs, z=z))

"""
    absE(m::AbstractMode; z=0.0)

Create function that returns normalised (xs) -> ``|E|``.
"""
absE(m::AbstractMode; z=0.0) = (xs) -> absE(m, xs, z=z)

"""
    Aeff(m::AbstractMode; z=0.0)

Get effective area of mode `m` and longitudinal position `z`.

This is the brute-force implementation valid for any mode.
"""
@memoize function Aeff(m::AbstractMode; z=0.0)
    # we memoize this so it is only called once for each mode and z position
    em = absE(m, z=z)
    dl = dimlimits(m, z=z)
    # Numerator
    function Aeff_num(xs)
        e = em(xs)
        dl[1] == :polar ? xs[1]*e^2 : e^2
    end
    val, err = hcubature(Aeff_num, dl[2], dl[3])
    num = val^2
    # Denominator
    function Aeff_den(xs)
        e = em(xs)
        dl[1] == :polar ? xs[1]*e^4 : e^4
    end
    den, err = hcubature(Aeff_den, dl[2], dl[3])
    return num / den
end

"""
    neff(m::AbstractMode, ω; z=0.0)

Get the full complex refractive index of mode `m` at frequency `ω`
and longitudinal position `z`.
"""
function neff end

"""
    β(m::AbstractMode, ω; z=0.0)

Calculate the propagation constant ``β`` for the mode `m` at frequency `ω` and
longitudinal position `z`.
"""
function β(m::AbstractMode, ω; z=0.0)
    return ω/c*real(neff(m, ω, z=z))
end

"""
    α(m::AbstractMode, ω; z=0.0)

Calculate the attenuation constant ``α`` for the mode `m` at frequency `ω` and
longitudinal position `z`.
"""
function α(m::AbstractMode, ω; z=0.0)
    return 2*ω/c*imag(neff(m, ω, z=z))
end

"""
    losslength(m::AbstractMode, ω; z=0.0)

Calculate the losslength (``1/α``) for the mode `m` at frequency `ω` and
longitudinal position `z`.
"""
function losslength(m::AbstractMode, ω; z=0.0)
    return 1/α(m, ω, z=z)
end

"""
    dB_per_m(m::AbstractMode, ω; z=0.0)

Calculate the attenuation in dB/m for the mode `m` at frequency `ω` and
longitudinal position `z`.
"""
function dB_per_m(m::AbstractMode, ω; z=0.0)
    return 10/log(10).*α(m, ω; z=z)
end

"""
    transmission(m::AbstractMode, ω, L; z=0.0)

Calculate the power transmission after propagation through length `L` in the mode `m` for
radiation at the frequency `ω`.
"""
function transmission(m::AbstractMode, ω, L; z=0.0)
    return exp(-α(m, ω)*L)
end

"""
    dispersion_func(m::AbstractMode, order; z=0.0)

Get a function `βn(ω)` which returns the dispersion of a given `order` at frequency `ω`.
"""
function dispersion_func(m::AbstractMode, order; z=0.0)
    βn(ω) = Maths.derivative(ω -> β(m, ω, z=z), ω, order)
    return βn
end

"""
    dispersion_func(m::AbstractMode, order; z=0.0)

Calculate the dispersion of a given `order` at frequency `ω`.
"""
function dispersion(m::AbstractMode, order, ω; z=0.0)
    return dispersion_func(m, order, z=z).(ω)
end

"""
    zdw(m::AbstractMode; λmin=100e-9, λmax=3000e-9, z=0.0)

Calculate the zero-dispersion wavelength (ZDW) of mode `m` within the range `ub` to `lb`.
"""
function zdw(m::AbstractMode; λmin=100e-9, λmax=3000e-9, z=0.0)
    ubω = 2π*c/λmin
    lbω = 2π*c/λmax
    ω0 = missing
    try
        ω0 = find_zero(dispersion_func(m, 2, z=z), (lbω, ubω))
    catch
    end
    return 2π*c/ω0
end

"""
    zdw(m::AbstractMode, λ0; z=0.0, rtol=1e-4)

Calculate the zero-dispersion wavelength (ZDW) of mode `m` with an initial guess of `λ0`.

This method is faster than the bounded version if the ZDW is known to be close to `λ0`.
"""
function zdw(m::AbstractMode, λ0; z=0.0, rtol=1e-4)
    ωguess = 2π*c/λ0 * 1e-15 # convert everything find_zero sees to units close to 1.0
    dfun = dispersion_func(m, 2, z=z)
    β2(ω) = 1e30 * dfun(ω*1e15)
    ω0 = missing
    try
        ω0 = 1e15*find_zero(β2, ωguess, Order2(), rtol=rtol)
    catch
    end
    return 2π*c/ω0
end

"""
    β_ret(m::AbstractMode, ω; z=0, λ0)

Calculate the propagation constant ``β`` for mode `m` transformed into a frame which moves with
the group and phase velocity of `m` at wavelength `λ0`.
"""
function β_ret(m::AbstractMode, ω; z=0, λ0)
    ω0 = 2π*c/λ0
    β.(m, ω; z=z) .- dispersion(m, 1, ω0; z=z)*(ω.-ω0) .- β(m, ω0; z=z)
end

"""
    chkzkwarg(func)

Check that function accepts `z` keyword argument and add it if necessary.
"""
function chkzkwarg(func)
    try
        func(2.5e15, z=0.0)
        return func
    catch e
        if isa(e, ErrorException)
            f = (ω; z) -> func(ω)
            return f
        else
            throw(e)
        end
    end
end

"""
    overlap(m::AbstractMode, r, E; dim)

Calculate mode overlap between radially symmetric field and radially symmetric mode.

# Examples
```jldoctest
julia> a = 100e-6;
julia> m = Capillary.MarcatilliMode(a, :He, 1.0);
julia> unm = besselj_zero(0, 1);
julia> r = collect(range(0, a, length=512));
julia> Er = besselj.(0, unm*r/a);

julia> η = Modes.overlap(m, r, Er; dim=1);
julia> abs2(η[1]) ≈ 1
true
```
"""
function overlap(m::AbstractMode, r, E; dim, norm=true)
    dl = dimlimits(m) # integration limits
    # sample the modal field at the same coords as E - select y polarisation component 
    Er = [Exy(m, (ri, 0))[2] for ri in r]  #field [Ex(r, θ), Ey(r, θ)] of the mode
    Er[r .> dl[3][1]] .= 0 
    #= normalisation factor - we want the integral of the modal intensity over the waveguide
        to be 1, but the  fields Exy(...) are normalised to produce modal power,
        so they include the factor of cε₀/2 =#
    normEr = 1/sqrt(c*ε_0/2) 

    # Generate output array: same shape as input, except length in space is 1
    shape = collect(size(E))
    shape[dim] = 1
    integral = zeros(eltype(E), Tuple(shape)) # make output array

    # Indices to iterate over all other dimensions (e.g. polarisation, frequency)
    idxlo = CartesianIndices(size(E)[1:dim-1])
    idxhi = CartesianIndices(size(E)[dim+1:end])
    for hi in idxhi
        for lo in idxlo
                # normalisation factor for the other field
                normE = norm ? sqrt(2π*integrate(r, r.*abs2.(E[lo, :, hi]), Trapezoidal())) :
                               1/sqrt(c*ε_0/2)
                # E[lo, :, hi] is a vector
                integrand = 2π .* E[lo, :, hi] .* Er.*r./(normE*normEr)
                integral[lo, 1, hi] = integrate(r, integrand, Trapezoidal())
        end
    end
    return integral
end

"""
    overlap(m::AbstractMode, E)

Calculate mode overlap between (analytic) 2D field `E` and mode `m`.
The field function `E(xs)` should return the normalised cartesian vector
components of the field `(Ex, Ey)` as an `SVector` as a function of polar
coordinates `xs = (r,θ)`.
```
"""
function overlap(m::AbstractMode, E)
    dl = dimlimits(m)
    function f(xs)
        0.5*sqrt(ε_0/μ_0)*dot(conj(Exy(m, xs)), E(xs))*xs[1]
    end
    val, err = hcubature(f, dl[2], dl[3]; maxevals=1000)
    abs(val)
end

"""
    overlap(modes::ModeCollection, newgrid, oldgrid, r, Eωr)

Decompose the spatio-spectral field `Eωr`, sampled on radial coordinate `r` and time-grid
`oldgrid`, into the given `modes` and resample onto `newgrid` via cubic interpolation.
"""
function overlap(modes::ModeCollection, newgrid::Grid.RealGrid, oldgrid::Grid.RealGrid, r, Eωr)
    Egm = zeros(ComplexF64, (length(newgrid.ω), length(modes))) # output array
    # If old and new grids have different number of samples, we need to scale by δt1/δt2
    scale = (oldgrid.t[2] - oldgrid.t[1]) / (newgrid.t[2] - newgrid.t[1])
    #= Pulses centred on t=0 have large linear spectral phase components which can confuse
        phase unwrapping and lead to oscillations in the spectral phase after interpolation.
        Here we shift the pulse to t=-t_max of the old grid to remove this, then do the
        interpolation, then shift back to t=0 on the new grid. Note that this preserves any
        actual time shifts on the original pulse =#
    τold = length(oldgrid.t) * (oldgrid.t[2] - oldgrid.t[1])/2
    τnew = length(newgrid.t) * (newgrid.t[2] - newgrid.t[1])/2
    for (midx, mode) in enumerate(modes)
        Eωm = overlap(mode, r, Eωr; norm=false, dim=2)[:, 1]
        Eωm .*= exp.(1im.*oldgrid.ω.*τold) # shift to -t_max before unwrapping
        Aω = abs.(Eωm) # spectral amplitude
        ϕω = unwrap(angle.(Eωm)) # spectral phase
        Ag = Maths.BSpline(oldgrid.ω, Aω).(newgrid.ω)
        ϕg = Maths.BSpline(oldgrid.ω, ϕω).(newgrid.ω) .- newgrid.ω*τnew # shift to t=0
        Egm[:, midx] = scale * Ag .* exp.(1im*ϕg)
    end
    Egm
end
<<<<<<< HEAD
=======


function _overlap(mode1::AbstractMode, mode2::AbstractMode)
    dl = dimlimits(mode1)
    if dl != dimlimits(mode2)
        error("Integration limits for both modes must be the same")
    end
    function f(xs)
        ret = 1/2*sqrt(ε_0/μ_0)*dot(conj(Exy(mode1, xs)), Exy(mode2, xs))
        dl[1] == :polar ? xs[1]*ret : ret
    end
    val, err = hcubature(f, dl[2], dl[3]; maxevals=1000)
end

"""
    overlap(mode1, mode2)

Calculate the normalised overlap between two `AbstractMode`s.
"""
function overlap(mode1::AbstractMode, mode2::AbstractMode)
    val, err = _overlap(mode1, mode2)
    val
end

"""
    orthogonal(mode1, mode2)

Test whether the `AbstractMode`s `mode1` and `mode2` are orthogonal to each other.
"""
function orthogonal(mode1::AbstractMode, mode2::AbstractMode)
    val, err = _overlap(mode1, mode2)
    isapprox(val, 0; atol=err)
end

"""
    orthonormal(modes)

Test whether the `modes` form an orthonormal set.
"""
function orthonormal(modes)
    out = true
    for (ii1, ii2) in Iterators.product(eachindex(modes), eachindex(modes))
        val, err = _overlap(modes[ii1], modes[ii2])
        this = ii1 == ii2 ? isapprox(val, 1; atol=err) : isapprox(val, 0; atol=err)
        out = out && this
    end
    out
end
    
>>>>>>> f3a37704

struct ToSpace{mT,iT}
    ms::mT
    indices::iT
    nmodes::Int
    npol::Int
    Ems::Array{Float64,2}
end

"""
    ToSpace(ms; components=:xy)

Construct a `ToSpace` for high performance conversion between modal fields and real space.

# Arguments
- `ms::Tuple`: a tuple of modes
- `components::Symbol`: which polarisation components to return: :x, :y, :xy
"""
function ToSpace(ms; components=:xy)
    if components == :xy
        indices = 1:2
    elseif components == :x
        indices = 1
    elseif components == :y
        indices = 2
    else
        error("components $components not recognised")
    end
    nmodes = length(ms)
    npol = length(indices)
    Ems = Array{Float64,2}(undef, nmodes, npol)
    ToSpace(ms, indices, nmodes, npol, Ems)
end

"""
    to_space!(Erω, Emω, xs, ts::ToSpace; z=0.0)

Convert from modal fields to real space using provided `ToSpace` struct.

# Arguments
- `Erω::Array{ComplexF64}`: a dimension nω x npol array where the real space frequency domain
                            field will be written to
- `Emω::Array{ComplexF64}`: a dimension nω x nmodes array containing the frequency domain
                            modal fields
- `xs:Tuple`: the transverse coordinates, `x,y` for cartesian, `r,θ` for polar
- `ts::ToSpace`: the corresponding `ToSpace` struct
- `z::Real`: the axial position
"""
@noinline function to_space!(Erω, Emω, xs, ts::ToSpace; z=0.0)
    if ts.nmodes != size(Emω,2)
        error("the number of modes must match the number of modal fields")
    end
    if ts.npol != size(Erω,2)
        error("the number of output fields must match the number of polarisation components")
    end
    # we assume all dimlimits are the same
    dimlims = dimlimits(ts.ms[1], z=z)
    # handle limits
    if dimlims[1] == :cartesian
        # for the cartesian case
        # if either coordinate is outside dimlimits we return 0
        if xs[1] <= dimlims[2][1] || xs[1] >= dimlims[3][1]
            fill!(Erω, 0.0)
            return
        elseif xs[2] <= dimlims[2][2] || xs[2] >= dimlims[3][2]
            fill!(Erω, 0.0)
            return
        end
    elseif dimlims[1] == :polar
        # for the polar case
        # if the r coordinate is negative we error
        if xs[1] < 0.0
            error("polar coordinate r cannot be smaller than 0")
        # if r is greater or equal to the boundary we return 0
        elseif xs[1] >= dimlims[3][1]
            fill!(Erω, 0.0)
            return
        end
    end
    # get the field at x1, x2
    for i = 1:ts.nmodes
        ts.Ems[i,:] .= Exy(ts.ms[i], xs, z=z)[ts.indices] # field matrix (nmodes x npol)
    end
    mul!(Erω, Emω, ts.Ems) # matrix product (nω x nmodes) * (nmodes x npol) -> (nω x npol)
end

"""
    to_space(Emω, xs, ts::ToSpace; z=0.0)

Convert from modal fields to real space using provided `ToSpace` struct.

# Arguments
- `Emω::Array{ComplexF64}`: a dimension nω x nmodes array containing the frequency domain
                            modal fields
- `xs:Tuple`: the transverse coordinates, `x,y` for cartesian, `r,θ` for polar
- `ts::ToSpace`: the corresponding `ToSpace` struct
- `z::Real`: the axial position
"""
function to_space(Emω, xs, ts::ToSpace; z=0.0)
    Erω = Array{ComplexF64,2}(undef, size(Emω,1), ts.npol)
    to_space!(Erω, Emω, xs, ts, z=z)
    Erω
end

"""
    to_space(Emω, xs, ms; components=:xy, z=0.0)

Convert from modal fields to real space.

# Arguments
- `Emω::Array{ComplexF64}`: a dimension nω x nmodes array containing the frequency domain
                            modal fields
- `xs:Tuple`: the transverse coordinates, `x,y` for cartesian, `r,θ` for polar
- `ms::Tuple`: a tuple of modes
- `components::Symbol`: which polarisation components to return: :x, :y, :xy
- `z::Real`: the axial position
"""
function to_space(Emω, xs, ms; components=:xy, z=0.0)
    ts = ToSpace(ms, components=components)
    Erω = Array{ComplexF64,2}(undef, size(Emω,1), ts.npol)
    to_space!(Erω, Emω, xs, ts, z=z)
    Erω
end

struct DelegatedMode{mT, idT} <: AbstractMode
    mode::mT # wrapped mode
    id::idT # unique identifier type to distinguish different DelegatedModes
end

function DelegatedMode(mode)
    DelegatedMode(mode, Val(gensym()))
end

"""
    delegated(mode, kwargs...)

Create a delegated mode, which takes its methods from an existing mode except
for those which are overwritten
# Arguments:
- `mode::AbstractMode`: The wrapped mode to which non-specified methods are delegated
- `kwargs`: functions that override: `neff`, `field`, `dimlimits`, `Aeff`, or `N`.

The functions given should have the **same signature** as the mode methods, i.e. take
an `AbstractMode` as their first argument, **even if** they do not do anything with it. This
is to ensure that the delegated functions can access the data of the wrapped mode if necessary.

To override `neff` with functions for `α` and `β`, create the `neff` function using
[`neff_from_αβ`](@ref).
"""
function delegated(mode; kwargs...)
    dmode = DelegatedMode(mode)
    mT = typeof(dmode) # this is unique for each instance by virtue of the id field
    kw = Dict(kwargs)
    for mfun in (:neff, :field, :dimlimits)
        if haskey(kw, mfun)
            dfun = kw[mfun]
            @eval $mfun(dm::$mT, args...; kwargs...) = $dfun(dm.mode, args...; kwargs...)
        else
            @eval $mfun(dm::$mT, args...; kwargs...) = $mfun(dm.mode, args...; kwargs...)
        end
    end
    for mfun in (:Aeff, :N)
        if haskey(kw, mfun)
            dfun = kw[mfun]
            @eval $mfun(dm::$mT, args...; kwargs...) = $dfun(dm.mode, args...; kwargs...)
        elseif (!haskey(kw, :dimlimits)) && (!haskey(kw, :field))
            #= if dimlimits and field have not been changed, Aeff and N are the same too,
                so we can safely delegate them to the wrapped mode (likely faster) =#
            @eval $mfun(dm::$mT, args...; kwargs...) = $mfun(dm.mode, args...; kwargs...)
        end
    end
    dmode
end

"""
    arbitrary(kwargs...)

Create an arbitrary mode, which takes its methods from given functions. 

The functions given should have the same signature as defined `Luna.Modes`, **except** that
the first argument (the `AbstractMode`) is omitted, e.g. for `neff` the function should be
of the form `n(ω; z) = ...`

To define `neff` with functions for `α` and `β`, create the `neff` function using
[`neff_from_αβ`](@ref).
"""
function arbitrary(;kwargs...)
    dmode = DelegatedMode(nothing)
    mT = typeof(dmode)
    kw = Dict(kwargs)
    for mfun in (:neff, :field, :dimlimits)
        if haskey(kw, mfun)
            dfun = kw[mfun]
            @eval $mfun(dm::$mT, args...; kwargs...) = $dfun(args...; kwargs...)
        else
            err = "method $mfun not defined for this mode"
            @eval $mfun(dm::$mT, args...; kwargs...) = error($err)
        end
    end
    for mfun in (:Aeff, :N)
        if haskey(kw, mfun)
            dfun = kw[mfun]
            @eval $mfun(dm::$mT, args...; kwargs...) = $dfun(args...; kwargs...)
        end
    end
    dmode
end

"""
    neff_from_αβ(α, β)

Create a closure converting the functions `α(ω; z)` and `β(ω; z)` into an effective index.
"""
neff_from_αβ(α, β) = (ω; z=0) -> c/ω * (β(ω; z=z) + 0.5im*α(ω; z=z))

end<|MERGE_RESOLUTION|>--- conflicted
+++ resolved
@@ -349,9 +349,6 @@
     end
     Egm
 end
-<<<<<<< HEAD
-=======
-
 
 function _overlap(mode1::AbstractMode, mode2::AbstractMode)
     dl = dimlimits(mode1)
@@ -400,7 +397,6 @@
     out
 end
     
->>>>>>> f3a37704
 
 struct ToSpace{mT,iT}
     ms::mT
