--- conflicted
+++ resolved
@@ -128,13 +128,6 @@
     end
 end
 
-<<<<<<< HEAD
-
-"Accumulate responses induced by Et in Pt"
-function Et_to_Pt!(Pt, Et, responses)
-    for resp in responses
-        resp(Pt, Et)
-=======
 function Et_to_Pt!(Pt, Ptbuf, Et, responses, density::AbstractVector)
     fill!(Pt, 0)
     for ii in eachindex(density)
@@ -142,10 +135,8 @@
             resp!(Ptbuf, Et)
             Pt .+= density[ii] .* Ptbuf
         end
->>>>>>> 86f55110
-    end
-end
-
+    end
+end
 
 function Et_to_Pt!(Pt, Ptbuf, Et, responses, density, idcs)
     for i in idcs
@@ -153,7 +144,6 @@
     end
 end
 
-<<<<<<< HEAD
 struct NonlinearResp{rT}
     responses::Array{rT,1}
     function NonlinearResp(responses::rT) where rT
@@ -171,15 +161,12 @@
     end
 end
 
-mutable struct TransModalWorker{tsT, lT, TT, FTT, rT, gT, nT}
-=======
 """
     TransModal
 
 Transform E(ω) -> Pₙₗ(ω) for modal fields.
 """
-mutable struct TransModal{tsT, lT, TT, FTT, rT, gT, dT, ddT, nT}
->>>>>>> 86f55110
+mutable struct TransModalWorker{tsT, lT, TT, FTT, rT, gT, dT, ddT, nT}
     ts::tsT
     dimlimits::lT
     Emω::Array{ComplexF64,2}
@@ -194,14 +181,10 @@
     FT::FTT
     resp::rT
     grid::gT
-<<<<<<< HEAD
-    normfun::nT
-=======
     densityfun::dT
     density::ddT
     norm!::nT
     ncalls::Int
->>>>>>> 86f55110
     z::Float64
 end
 
@@ -209,20 +192,13 @@
     FFTW.plan_rfft(Pr, 1, flags=settings["fftw_flag"])
 end
 
-<<<<<<< HEAD
 function mkplan(grid::Grid.EnvGrid, Pr)
     FFTW.plan_fft(Pr, 1, flags=settings["fftw_flag"])
 end
 
 
-"Transform E(ω) -> Pₙₗ(ω) for modal field."
-# FT - forward FFT for the grid
-# resp - tuple of nonlinear responses
-# if full is true, we integrate over whole cross section
-function TransModalWorker(tT, grid, ts::Modes.ToSpace, resp, normfun)
-=======
-"""
-    TransModal(grid, ts, FT, resp, densityfun, norm!; rtol=1e-3, atol=0.0, mfcn=300, full=false)
+"""
+    TransModalWorker(grid, ts, FT, resp, densityfun, norm!; rtol=1e-3, atol=0.0, mfcn=300, full=false)
 
 Construct a `TransModal`, transform E(ω) -> Pₙₗ(ω) for modal fields.
 
@@ -238,9 +214,8 @@
 - `mfcn::Int=300` : maximum number of function evaluations for one modal integration
 - `full::Bool=false` : if `true`, use full 2-D mode integral, if `false`, only do radial integral
 """
-function TransModal(tT, grid, ts::Modes.ToSpace, FT, resp, densityfun, norm!;
+function TransModalWorker(tT, grid, ts::Modes.ToSpace, FT, resp, densityfun, norm!;
                     rtol=1e-3, atol=0.0, mfcn=300, full=false)
->>>>>>> 86f55110
     Emω = Array{ComplexF64,2}(undef, length(grid.ω), ts.nmodes)
     Erω = Array{ComplexF64,2}(undef, length(grid.ω), ts.npol)
     Erωo = Array{ComplexF64,2}(undef, length(grid.ωo), ts.npol)
@@ -252,34 +227,26 @@
     Prmω = Array{ComplexF64,2}(undef, length(grid.ω), ts.nmodes)
     FT = mkplan(grid, Pr)
     IFT = inv(FT)
-<<<<<<< HEAD
     TransModalWorker(ts, Modes.dimlimits(ts.ms[1]), Emω, Erω, Erωo, Er, Pr, Prω, Prωo, Prmω,
                      FT, resp, grid, normfun, 0.0)
-=======
-    TransModal(ts, full, Modes.dimlimits(ts.ms[1]), Emω, Erω, Erωo, Er, Pr, Prbuf, Prω, Prωo, Prmω,
+    TransModalWorker(ts, full, Modes.dimlimits(ts.ms[1]), Emω, Erω, Erωo, Er, Pr, Prbuf, Prω, Prωo, Prmω,
                FT, resp, grid, densityfun, densityfun(0.0), norm!, 0, 0.0, rtol, atol, mfcn)
 end
 
-function TransModal(grid::Grid.RealGrid, args...; kwargs...)
-    TransModal(Float64, grid, args...; kwargs...)
->>>>>>> 86f55110
-end
-
-function TransModalWorker(grid::Grid.RealGrid, args...)
-    TransModalWorker(Float64, grid, args...)
-end
-
-<<<<<<< HEAD
+function TransModalWorker(grid::Grid.RealGrid, args...; kwargs...)
+    TransModalWorker(Float64, grid, args...; kwargs...)
+end
+
 function TransModalWorker(grid::Grid.EnvGrid, args...)
-    TransModalWorker(ComplexF64, grid, args...)
-=======
+    TransModalWorker(ComplexF64, grid, args...; kwargs...)
+end
+
 function reset!(t::TransModal, Emω::Array{ComplexF64,2}, z::Float64)
     t.Emω .= Emω
     t.ncalls = 0
     t.z = z
     t.dimlimits = Modes.dimlimits(t.ts.ms[1], z=z)
     t.density = t.densityfun(z)
->>>>>>> 86f55110
 end
 
 function (t::TransModalWorker)(fval, xs, i)
@@ -308,32 +275,16 @@
             x2 = 0.0
             pre = 1.0
         end
-<<<<<<< HEAD
-=======
-        x = (x1,x2)
-        Modes.to_space!(t.Erω, t.Emω, x, t.ts, z=t.z)
-        to_time!(t.Er, t.Erω, t.Erωo, inv(t.FT))
-        # get nonlinear pol at r,θ
-        Et_to_Pt!(t.Pr, t.Prbuf, t.Er, t.resp, t.density)
-        @. t.Pr *= t.grid.towin
-        to_freq!(t.Prω, t.Prωo, t.Pr, t.FT)
-        @. t.Prω *= t.grid.ωwin
-        t.norm!(t.Prω)
-        # now project back to each mode
-        # matrix product (nω x npol) * (npol x nmodes) -> (nω x nmodes)
-        mul!(t.Prmω, t.Prω, transpose(t.ts.Ems))
-        fval[:, i] .= pre.*reshape(reinterpret(Float64, t.Prmω), length(t.Emω)*2)
->>>>>>> 86f55110
     end
     x = (x1,x2)
     Modes.to_space!(t.Erω, t.Emω, x, t.ts, z=t.z)
     to_time!(t.Er, t.Erω, t.Erωo, inv(t.FT))
     # get nonlinear pol at r,θ
-    fill!(t.Pr, 0.0)
-    Et_to_Pt!(t.Pr, t.Er, t.resp)
+    Et_to_Pt!(t.Pr, t.Prbuf, t.Er, t.resp, t.density)
     @. t.Pr *= t.grid.towin
     to_freq!(t.Prω, t.Prωo, t.Pr, t.FT)
-    t.Prω .*= t.grid.ωwin.*t.normfun(t.z)
+    @. t.Prω *= t.grid.ωwin
+    t.norm!(t.Prω)
     # now project back to each mode
     # matrix product (nω x npol) * (npol x nmodes) -> (nω x nmodes)
     mul!(t.Prmω, t.Prω, transpose(t.ts.Ems))
@@ -528,11 +479,8 @@
     Ptobuf = zeros(TT, length(grid.to))
     Pωo = similar(Eωo)
     idcs = CartesianIndices(size(Pto)[2:end])
-<<<<<<< HEAD
-    TransRadial(HT, FT, normfun, NonlinearResp(responses), grid, densityfun, Pto, Eto, Eωo, Pωo, idcs)
-=======
-    TransRadial(HT, FT, normfun, responses, grid, densityfun, Pto, Ptobuf, Eto, Eωo, Pωo, idcs)
->>>>>>> 86f55110
+    TransRadial(HT, FT, normfun, NonlinearResp(responses), grid, densityfun, Pto, Ptobuf, Eto, Eωo, Pωo, idcs)
+    #TransRadial(HT, FT, normfun, responses, grid, densityfun, Pto, Ptobuf, Eto, Eωo, Pωo, idcs)
 end
 
 """
@@ -565,11 +513,8 @@
 function (t::TransRadial)(nl, Eω, z)
     to_time!(t.Eto, Eω, t.Eωo, inv(t.FT)) # transform ω -> t
     ldiv!(t.Eto, t.QDHT, t.Eto) # transform k -> r
-<<<<<<< HEAD
-    t.resp(t.Pto, t.Eto, t.idcs) # add up responses
-=======
-    Et_to_Pt!(t.Pto, t.Ptobuf, t.Eto, t.resp, t.densityfun(z), t.idcs) # add up responses
->>>>>>> 86f55110
+    ##t.resp(t.Pto, t.Eto, t.idcs) # add up responses
+    ##Et_to_Pt!(t.Pto, t.Ptobuf, t.Eto, t.resp, t.densityfun(z), t.idcs) # add up responses
     @. t.Pto *= t.grid.towin # apodisation
     mul!(t.Pto, t.QDHT, t.Pto) # transform r -> k
     to_freq!(nl, t.Pωo, t.Pto, t.FT) # transform t -> ω
@@ -625,103 +570,6 @@
             end
             return norm
         end
-<<<<<<< HEAD
-        
-        mutable struct TransFree{TT, FTT, nT, rT, gT, xygT, dT, iT}
-            FT::FTT # 3D Fourier transform (space to k-space and time to frequency)
-            normfun::nT # Function which returns normalisation factor
-            resp::rT # nonlinear responses (tuple of callables)
-            grid::gT # time grid
-            xygrid::xygT
-            densityfun::dT # callable which returns density
-            Pto::Array{TT, 3} # buffer for oversampled time-domain NL polarisation
-            Eto::Array{TT, 3} # buffer for oversampled time-domain field
-            Eωo::Array{ComplexF64, 3} # buffer for oversampled frequency-domain field
-            Pωo::Array{ComplexF64, 3} # buffer for oversampled frequency-domain NL polarisation
-            scale::Float64 # scale factor to be applied during oversampling
-            idcs::iT # iterating over these slices Eto/Pto into Vectors, one at each position
-        end
-        
-        function show(io::IO, t::TransFree)
-            grid = "grid type: $(typeof(t.grid))"
-            samples = "time grid size: $(length(t.grid.t)) / $(length(t.grid.to))"
-            resp = "responses: "*join([string(typeof(ri)) for ri in t.resp.responses[1]], "\n    ")
-            y = "y grid: $(minimum(t.xygrid.y)) to $(maximum(t.xygrid.y)), N=$(length(t.xygrid.y))"
-            x = "x grid: $(minimum(t.xygrid.x)) to $(maximum(t.xygrid.x)), N=$(length(t.xygrid.x))"
-            out = join(["TransFree", grid, samples, y, x, resp], "\n  ")
-            print(io, out)
-        end
-        
-        function TransFree(TT, scale, grid, xygrid, FT, responses, densityfun, normfun)
-            Ny = length(xygrid.y)
-            Nx = length(xygrid.x)
-            Eωo = zeros(ComplexF64, (length(grid.ωo), Ny, Nx))
-            Eto = zeros(TT, (length(grid.to), Ny, Nx))
-            Pto = similar(Eto)
-            Pωo = similar(Eωo)
-            idcs = CartesianIndices((Ny, Nx))
-            TransFree(FT, normfun, NonlinearResp(responses), grid, xygrid, densityfun,
-            Pto, Eto, Eωo, Pωo, scale, idcs)
-        end
-        
-        """
-        TransFree(grid, xygrid, FT, responses, densityfun, normfun)
-        
-        Construct a `TransFree` to calculate the reciprocal-domain nonlinear polarisation.
-        
-        # Arguments
-        - `grid::AbstractGrid` : the grid used in the simulation
-        - `xygrid` : the spatial grid (instances of [`Grid.FreeGrid`](@ref))
-        - `FT::FFTW.Plan` : the full 3D (t-y-x) Fourier transform for the oversampled time grid
-        - `responses` : `Tuple` of response functions
-        - `densityfun` : callable which returns the gas density as a function of `z`
-        - `normfun` : normalisation factor as fctn of `z`, can be created via [`norm_free`](@ref)
-        """
-        function TransFree(grid::Grid.RealGrid, args...)
-            N = length(grid.ω)
-            No = length(grid.ωo)
-            scale = (No-1)/(N-1)
-            TransFree(Float64, scale, grid, args...)
-        end
-        
-        function TransFree(grid::Grid.EnvGrid, args...)
-            N = length(grid.ω)
-            No = length(grid.ωo)
-            scale = No/N
-            TransFree(ComplexF64, scale, grid, args...)
-        end
-        
-        """
-        (t::TransFree)(nl, Eω, z)
-        
-        Calculate the reciprocal-domain (ω-kx-ky-space) nonlinear response due to the field `Eω`
-        and place the result in `nl`.
-        """
-        function (t::TransFree)(nl, Eωk, z)
-            fill!(t.Pto, 0)
-            fill!(t.Eωo, 0)
-            copy_scale!(t.Eωo, Eωk, length(t.grid.ω), t.scale)
-            ldiv!(t.Eto, t.FT, t.Eωo) # transform (ω, ky, kx) -> (t, y, x)
-            t.resp(t.Pto, t.Eto, t.idcs) # add up responses
-            @. t.Pto *= t.grid.towin # apodisation
-            mul!(t.Pωo, t.FT, t.Pto) # transform (t, y, x) -> (ω, ky, kx)
-            copy_scale!(nl, t.Pωo, length(t.grid.ω), 1/t.scale)
-            nl .*= t.grid.ωwin .* t.densityfun(z) .* (-im.*t.grid.ω)./(2 .* t.normfun(z))
-        end
-        
-        """
-        const_norm_free(grid, xygrid, nfun)
-        
-        Make function to return normalisation factor for 3D propagation without re-calculating at
-            every step.
-            """
-            function const_norm_free(grid, xygrid, nfun)
-                nfunω = (ω; z) -> nfun(wlfreq(ω))
-                normfun = norm_free(grid, xygrid, nfunω)
-                out = copy(normfun(0.0))
-                function norm(z)
-                    return out
-=======
         return out
     end
     return norm
@@ -852,7 +700,6 @@
                 if βsq <= 0
                     out[iω, ii] = 1.0
                     continue
->>>>>>> 86f55110
                 end
                 return norm
             end
