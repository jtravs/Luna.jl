module Luna
import FFTW
import Hankel
import Logging
import LinearAlgebra: mul!, ldiv!
import Random: MersenneTwister

"""
    HDF5LOCK

Lock on the HDF5 library for multi-threaded execution.
"""
const HDF5LOCK = ReentrantLock()

"""
    @hlock

Wait for HDF5LOCK, execute the expression, and release H5DFLOCK.

!!! warning
    For thread safety, any call to functions from HDF5.jl needs to be preceeded by @hlock.
"""
macro hlock(expr)
    quote
        try
            lock(HDF5LOCK)
            $(esc(expr))
        finally
            unlock(HDF5LOCK)
        end
    end
end

"""
    Luna.settings

Dictionary of global settings for `Luna`.
"""
settings = Dict{String, Any}("fftw_flag" => FFTW.PATIENT)

"""
    set_fftw_mode(mode)

Set FFTW planning mode for all FFTW transform planning in `Luna`.

Possible values for `mode` are `:estimate`, `:measure`, `:patient`, and `:exhaustive`.
The initial value upon loading `Luna` is `:patient`

# Examples
```jldoctest
julia> Luna.set_fftw_mode(:patient)
0x00000020
```
"""
function set_fftw_mode(mode)
    s = uppercase(string(mode))
    flag = getfield(FFTW, Symbol(s))
    settings["fftw_flag"] = flag
end

include("Utils.jl")
include("Scans.jl")
include("Output.jl")
include("Maths.jl")
include("PhysData.jl")
include("Grid.jl")
include("RK45.jl")
include("Modes.jl")
include("Capillary.jl")
include("RectModes.jl")
include("Nonlinear.jl")
include("Ionisation.jl")
include("NonlinearRHS.jl")
include("LinearOps.jl")
include("Stats.jl")
include("Polarisation.jl")
include("Tools.jl")
include("Plotting.jl")
include("Raman.jl")

function setup(grid::Grid.RealGrid, energyfun, densityfun, normfun, responses, inputs, aeff)
    Utils.loadFFTwisdom()
    xo = Array{Float64}(undef, length(grid.to))
    FTo = FFTW.plan_rfft(xo, 1, flags=settings["fftw_flag"])
    transform = NonlinearRHS.TransModeAvg(grid, FTo, responses, densityfun, normfun, aeff)
    x = Array{Float64}(undef, length(grid.t))
    FT = FFTW.plan_rfft(x, 1, flags=settings["fftw_flag"])
    Eω = make_init(grid, inputs, energyfun, FT)
    inv(FT) # create inverse FT plans now, so wisdom is saved
    inv(FTo)
    Utils.saveFFTwisdom()
    Eω, transform, FT
end

function setup(grid::Grid.EnvGrid, energyfun, densityfun, normfun, responses, inputs, aeff)
    Utils.loadFFTwisdom()
    x = Array{ComplexF64}(undef, length(grid.t))
    FT = FFTW.plan_fft(x, 1, flags=settings["fftw_flag"])
    xo = Array{ComplexF64}(undef, length(grid.to))
    FTo = FFTW.plan_fft(xo, 1, flags=settings["fftw_flag"])
    transform = NonlinearRHS.TransModeAvg(grid, FTo, responses, densityfun, normfun, aeff)
    Eω = make_init(grid, inputs, energyfun, FT)
    inv(FT) # create inverse FT plans now, so wisdom is saved
    inv(FTo)
    Utils.saveFFTwisdom()
    Eω, transform, FT
end

# for multimode setup, inputs is a tuple of ((mode_index, inputs), (mode_index, inputs), ..)
function setup(grid::Grid.RealGrid, energyfun, densityfun, normfun, responses, inputs,
               modes, components; full=false)
    ts = Modes.ToSpace(modes, components=components)
    Utils.loadFFTwisdom()
    xt = Array{Float64}(undef, length(grid.t))
    FTt = FFTW.plan_rfft(xt, 1, flags=settings["fftw_flag"])
    Eω = zeros(ComplexF64, length(grid.ω), length(modes))
    for i in 1:length(inputs)
        Eω[:,inputs[i][1]] .= make_init(grid, inputs[i][2], energyfun, FTt)
    end
    x = Array{Float64}(undef, length(grid.t), length(modes))
<<<<<<< HEAD
    FT = FFTW.plan_rfft(x, 1, flags=settings["fftw_flag"])
    xo = Array{Float64}(undef, length(grid.to), npol)
    FTo = FFTW.plan_rfft(xo, 1, flags=settings["fftw_flag"])
    transform = NonlinearRHS.TransModal(grid, length(modes), dlfun, Exyfun, FTo,
                                 responses, densityfun, components, normfun,
=======
    FT = FFTW.plan_rfft(x, 1, flags=FFTW.PATIENT)
    xo = Array{Float64}(undef, length(grid.to), ts.npol)
    FTo = FFTW.plan_rfft(xo, 1, flags=FFTW.PATIENT)
    transform = NonlinearRHS.TransModal(grid, ts, FTo,
                                 responses, densityfun, normfun,
>>>>>>> 620fdc86
                                 rtol=1e-3, atol=0.0, mfcn=300, full=full)
    inv(FT) # create inverse FT plans now, so wisdom is saved
    inv(FTo)
    Utils.saveFFTwisdom()
    Eω, transform, FT
end

# for multimode setup, inputs is a tuple of ((mode_index, inputs), (mode_index, inputs), ..)
function setup(grid::Grid.EnvGrid, energyfun, densityfun, normfun, responses, inputs,
               modes, components; full=false)
    ts = Modes.ToSpace(modes, components=components)
    Utils.loadFFTwisdom()
    xt = Array{ComplexF64}(undef, length(grid.t))
    FTt = FFTW.plan_fft(xt, 1, flags=settings["fftw_flag"])
    Eω = zeros(ComplexF64, length(grid.ω), length(modes))
    for i in 1:length(inputs)
        Eω[:,inputs[i][1]] .= make_init(grid, inputs[i][2], energyfun, FTt)
    end
    x = Array{ComplexF64}(undef, length(grid.t), length(modes))
<<<<<<< HEAD
    FT = FFTW.plan_fft(x, 1, flags=settings["fftw_flag"])
    xo = Array{ComplexF64}(undef, length(grid.to), npol)
    FTo = FFTW.plan_fft(xo, 1, flags=settings["fftw_flag"])
    transform = NonlinearRHS.TransModal(grid, length(modes), dlfun, Exyfun, FTo,
                                 responses, densityfun, components, normfun,
=======
    FT = FFTW.plan_fft(x, 1, flags=FFTW.PATIENT)
    xo = Array{ComplexF64}(undef, length(grid.to), ts.npol)
    FTo = FFTW.plan_fft(xo, 1, flags=FFTW.PATIENT)
    transform = NonlinearRHS.TransModal(grid, ts, FTo,
                                 responses, densityfun, normfun,
>>>>>>> 620fdc86
                                 rtol=1e-3, atol=0.0, mfcn=300, full=full)
    inv(FT) # create inverse FT plans now, so wisdom is saved
    inv(FTo)
    Utils.saveFFTwisdom()
    Eω, transform, FT
end

function setup(grid::Grid.RealGrid, q::Hankel.QDHT,
               energyfun, densityfun, normfun, responses, inputs)
    Utils.loadFFTwisdom()
    xt = zeros(Float64, length(grid.t), length(q.r))
    FT = FFTW.plan_rfft(xt, 1, flags=settings["fftw_flag"])
    Eω = zeros(ComplexF64, length(grid.ω), length(q.k))
    for input in inputs
        Eω .+= scaled_input(grid, input, energyfun, FT)
    end
    Eωk = q * Eω
    xo = Array{Float64}(undef, length(grid.to), length(q.r))
    FTo = FFTW.plan_rfft(xo, 1, flags=settings["fftw_flag"])
    transform = NonlinearRHS.TransRadial(grid, q, FTo, responses, densityfun, normfun)
    inv(FT) # create inverse FT plans now, so wisdom is saved
    inv(FTo)
    Utils.saveFFTwisdom()
    Eωk, transform, FT
end

function setup(grid::Grid.EnvGrid, q::Hankel.QDHT,
               energyfun, densityfun, normfun, responses, inputs)
    Utils.loadFFTwisdom()
    xt = zeros(ComplexF64, length(grid.t), length(q.r))
    FT = FFTW.plan_fft(xt, 1, flags=settings["fftw_flag"])
    Eω = zeros(ComplexF64, length(grid.ω), length(q.k))
    for input in inputs
        Eω .+= scaled_input(grid, input, energyfun, FT)
    end
    Eωk = q * Eω
    xo = Array{ComplexF64}(undef, length(grid.to), length(q.r))
    FTo = FFTW.plan_fft(xo, 1, flags=settings["fftw_flag"])
    transform = NonlinearRHS.TransRadial(grid, q, FTo, responses, densityfun, normfun)
    inv(FT) # create inverse FT plans now, so wisdom is saved
    inv(FTo)
    Utils.saveFFTwisdom()
    Eωk, transform, FT
end

function setup(grid::Grid.RealGrid, xygrid::Grid.FreeGrid,
               energyfun, densityfun, normfun, responses, inputs)
    Utils.loadFFTwisdom()
    x = xygrid.x
    y = xygrid.y          
    xr = Array{Float64}(undef, length(grid.t), length(y), length(x))
    FT = FFTW.plan_rfft(xr, (1, 2, 3), flags=settings["fftw_flag"])
    Eωk = zeros(ComplexF64, length(grid.ω), length(y), length(x))
    for input in inputs
        Eωk .+= scaled_input(grid, input, energyfun, FT)
    end
    xo = Array{Float64}(undef, length(grid.to), length(y), length(x))
    FTo = FFTW.plan_rfft(xo, (1, 2, 3), flags=settings["fftw_flag"])
    transform = NonlinearRHS.TransFree(grid, FTo, length(y), length(x),
                                       responses, densityfun, normfun)
    inv(FT) # create inverse FT plans now, so wisdom is saved
    inv(FTo)
    Utils.saveFFTwisdom()
    Eωk, transform, FT
end

function setup(grid::Grid.EnvGrid, xygrid::Grid.FreeGrid,
               energyfun, densityfun, normfun, responses, inputs)
    Utils.loadFFTwisdom()
    x = xygrid.x
    y = xygrid.y          
    xr = Array{ComplexF64}(undef, length(grid.t), length(y), length(x))
    FT = FFTW.plan_rfft(xr, (1, 2, 3), flags=settings["fftw_flag"])
    Eωk = zeros(ComplexF64, length(grid.ω), length(y), length(x))
    for input in inputs
        Eωk .+= scaled_input(grid, input, energyfun, FT)
    end
    xo = Array{ComplexF64}(undef, length(grid.to), length(y), length(x))
    FTo = FFTW.plan_fft(xo, (1, 2, 3), flags=settings["fftw_flag"])
    transform = NonlinearRHS.TransFree(grid, FTo, length(y), length(x),
                                       responses, densityfun, normfun)
    inv(FT) # create inverse FT plans now, so wisdom is saved
    inv(FTo)
    Utils.saveFFTwisdom()
    Eωk, transform, FT
end

function make_init(grid, inputs, energyfun, FT)
    out = fill(0.0 + 0.0im, length(grid.ω))
    for input in inputs
        out .+= scaled_input(grid, input, energyfun, FT)
    end
    return out
end

function scaled_input(grid, input, energyfun, FT)
    Et = fixtype(grid, input.func(grid.t))
    energy = energyfun(grid.t,  Et)
    Et_sc = sqrt(input.energy)/sqrt(energy) .* Et
    return FT * Et_sc
end

# Make sure that envelope fields are complex to trigger correct dispatch
fixtype(grid::Grid.RealGrid, Et) = Et
fixtype(grid::Grid.EnvGrid, Et) = complex(Et)

function shotnoise!(Eω, grid::Grid.RealGrid; seed=nothing)
    rng = MersenneTwister(seed)
    δω = grid.ω[2] - grid.ω[1]
    δt = grid.t[2] - grid.t[1]
    amp = @. sqrt(PhysData.ħ*grid.ω/δω)
    rFFTamp = sqrt(2π)/2δt*amp
    φ = 2π*rand(rng, size(Eω)...)
    @. Eω += rFFTamp * exp(1im*φ)
end

function shotnoise!(Eω, grid::Grid.EnvGrid; seed=nothing)
    rng = MersenneTwister(seed)
    δω = grid.ω[2] - grid.ω[1]
    δt = grid.t[2] - grid.t[1]
    amp = zero(grid.ω)
    amp[grid.sidx] = @. sqrt(PhysData.ħ*grid.ω[grid.sidx]/δω)
    FFTamp = sqrt(2π)/δt*amp
    φ = 2π*rand(rng, size(Eω)...)
    @. Eω += FFTamp * exp(1im*φ)
end


function run(Eω, grid,
             linop, transform, FT, output;
             min_dz=0, max_dz=Inf, init_dz=1e-4,
             rtol=1e-6, atol=1e-10, safety=0.9, norm=RK45.weaknorm,
             status_period=1)


    Et = FT \ Eω

    z = 0.0

    window! = let window=grid.ωwin, twindow=grid.twin, FT=FT, Et=Et
        function window!(Eω)
            Eω .*= window
            ldiv!(Et, FT, Eω)
            Et .*= twindow
            mul!(Eω, FT, Et)
        end
    end

    function stepfun(Eω, z, dz, interpolant)
        window!(Eω)
        output(Eω, z, dz, interpolant)
    end

    output(Grid.to_dict(grid), group="grid")

    RK45.solve_precon(
        transform, linop, Eω, z, init_dz, grid.zmax, stepfun=stepfun,
        max_dt=max_dz, min_dt=min_dz,
        rtol=rtol, atol=atol, safety=safety, norm=norm,
        status_period=status_period)
end

end # module<|MERGE_RESOLUTION|>--- conflicted
+++ resolved
@@ -118,19 +118,11 @@
         Eω[:,inputs[i][1]] .= make_init(grid, inputs[i][2], energyfun, FTt)
     end
     x = Array{Float64}(undef, length(grid.t), length(modes))
-<<<<<<< HEAD
     FT = FFTW.plan_rfft(x, 1, flags=settings["fftw_flag"])
-    xo = Array{Float64}(undef, length(grid.to), npol)
+    xo = Array{Float64}(undef, length(grid.to), ts.npol)
     FTo = FFTW.plan_rfft(xo, 1, flags=settings["fftw_flag"])
-    transform = NonlinearRHS.TransModal(grid, length(modes), dlfun, Exyfun, FTo,
-                                 responses, densityfun, components, normfun,
-=======
-    FT = FFTW.plan_rfft(x, 1, flags=FFTW.PATIENT)
-    xo = Array{Float64}(undef, length(grid.to), ts.npol)
-    FTo = FFTW.plan_rfft(xo, 1, flags=FFTW.PATIENT)
     transform = NonlinearRHS.TransModal(grid, ts, FTo,
                                  responses, densityfun, normfun,
->>>>>>> 620fdc86
                                  rtol=1e-3, atol=0.0, mfcn=300, full=full)
     inv(FT) # create inverse FT plans now, so wisdom is saved
     inv(FTo)
@@ -150,19 +142,11 @@
         Eω[:,inputs[i][1]] .= make_init(grid, inputs[i][2], energyfun, FTt)
     end
     x = Array{ComplexF64}(undef, length(grid.t), length(modes))
-<<<<<<< HEAD
     FT = FFTW.plan_fft(x, 1, flags=settings["fftw_flag"])
-    xo = Array{ComplexF64}(undef, length(grid.to), npol)
+    xo = Array{ComplexF64}(undef, length(grid.to), ts.npol)
     FTo = FFTW.plan_fft(xo, 1, flags=settings["fftw_flag"])
-    transform = NonlinearRHS.TransModal(grid, length(modes), dlfun, Exyfun, FTo,
-                                 responses, densityfun, components, normfun,
-=======
-    FT = FFTW.plan_fft(x, 1, flags=FFTW.PATIENT)
-    xo = Array{ComplexF64}(undef, length(grid.to), ts.npol)
-    FTo = FFTW.plan_fft(xo, 1, flags=FFTW.PATIENT)
     transform = NonlinearRHS.TransModal(grid, ts, FTo,
                                  responses, densityfun, normfun,
->>>>>>> 620fdc86
                                  rtol=1e-3, atol=0.0, mfcn=300, full=full)
     inv(FT) # create inverse FT plans now, so wisdom is saved
     inv(FTo)
