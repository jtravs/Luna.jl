--- conflicted
+++ resolved
@@ -37,11 +37,8 @@
 include("Stats.jl")
 include("Polarisation.jl")
 include("Tools.jl")
-<<<<<<< HEAD
 include("Plotting.jl")
-=======
 include("Raman.jl")
->>>>>>> f07aa1eb
 
 function setup(grid::Grid.RealGrid, energyfun, densityfun, normfun, responses, inputs, aeff)
     Utils.loadFFTwisdom()
@@ -230,24 +227,14 @@
 
 function run(Eω, grid,
              linop, transform, FT, output;
-<<<<<<< HEAD
              min_dz=0, max_dz=Inf, init_dz=1e-4,
-             rtol=1e-6, atol=1e-10, safety=0.9, norm=RK45.weaknorm)
-
-
-    Et = FT \ Eω
-
-    z = 0
-=======
-             min_dz=0, max_dz=Inf,
              rtol=1e-6, atol=1e-10, safety=0.9, norm=RK45.weaknorm,
              status_period=1)
 
+
     Et = FT \ Eω
 
-    z = 0.0
-    dz = 1e-3
->>>>>>> f07aa1eb
+    z = 0
 
     window! = let window=grid.ωwin, twindow=grid.twin, FT=FT, Et=Et
         function window!(Eω)
