import Test: @test, @testset, @test_throws, @test_broken
import Luna: Maths, Grid, Fields
import Dierckx
import HCubature: hquadrature
import Random: seed!
import FFTW

@testset "Derivatives" begin
    f(x) = @. 4x^3 + 3x^2 + 2x + 1

    @test isapprox(Maths.derivative(f, 1, 1), 12+6+2)
    @test isapprox(Maths.derivative(f, 1, 2), 24+6)
    @test isapprox(Maths.derivative(f, 1, 3), 24)

    e(x) = @. exp(x)

    x = [1, 2, 3, 4, 5]
    @test isapprox(Maths.derivative(e, 1, 5), exp(1), rtol=1e-6)
    @test isapprox(Maths.derivative.(e, x, 5), exp.(x), rtol=1e-6)

    @test isapprox(Maths.derivative(x -> exp.(2x), 1, 1), 2*exp(2))
    @test isapprox(Maths.derivative(x -> exp.(2x), 1, 2), 4*exp(2))
    @test isapprox(Maths.derivative(x -> exp.(-x.^2), 0, 1), 0, atol=1e-14)
end

@testset "Moments" begin
    x = collect(range(-10, stop=10, length=513))
    y = Maths.gauss.(x, 1, x0=1)
    @test Maths.moment(x, y) ≈ 1
    @test Maths.moment(x, y, 2) ≈ 2
    @test Maths.rms_width(x, y) ≈ 1

    x0 = [-2.5, -1.0, 0.0, 1.0, 2.5]
    σ = [0.1, 0.5, 1.0, 1.5, 1.5]
    y = zeros(length(x), length(x0))
    for ii = 1:length(x0)
        y[:, ii] = Maths.gauss.(x, σ[ii], x0=x0[ii])
    end
    @test_throws DomainError Maths.moment(x, y, dim=2)
    @test all(isapprox.(transpose(Maths.moment(x, y, dim=1)), x0, atol=1e-5))
    @test all(isapprox.(transpose(Maths.rms_width(x, y, dim=1)), σ, atol=1e-5))

    yt = transpose(y)
    @test_throws DomainError Maths.moment(x, yt, dim=1)
    xm = Maths.moment(x, yt, dim=2)
    @test all(isapprox.(xm, x0, atol=1e-5))
end

@testset "Fourier" begin
    t = collect(range(-10, stop=10, length=513))
    Et = Maths.gauss.(t, fwhm=4).*cos.(4*t)
    EtA = Maths.hilbert(Et)
    @test maximum(abs.(EtA)) ≈ 1
    @test all(isapprox.(real(EtA), Et, atol=1e-9))

    hilbert! = Maths.plan_hilbert!(Et)
    out = complex(Et)
    hilbert!(out, Et)
    @test all(out .≈ EtA)

    hilbert = Maths.plan_hilbert(Et)
    out = hilbert(Et)
    @test all(out .≈ EtA)

    t = collect(range(-10, stop=10, length=512))
    Et = Maths.gauss.(t, fwhm=4).*cos.(4*t)
    to, Eto = Maths.oversample(t, Et, factor=4)
    @test 4*size(Et)[1] == size(Eto)[1]
    @test all(isapprox.(Eto[1:4:end], Et, rtol=1e-6))

    Etc = Maths.gauss.(t, fwhm=4).*exp.(1im*4*t)
    to, Etco = Maths.oversample(t, Etc, factor=4)
    @test 4*size(Etc)[1] == size(Etco)[1]
    @test all(isapprox.(Etco[1:4:end], Etc, rtol=1e-6))
end

@testset "integration" begin
    x = collect(range(0, stop=8π, length=2^14)).*1e-15
    y = cos.(x.*1e15)
    yi = sin.(x.*1e15)./1e15
    yic = similar(yi)
    yic2 = copy(y)
    Maths.cumtrapz!(yic, y, x)
    Maths.cumtrapz!(yic2, x[2]-x[1])
    @test isapprox(yi, yic, rtol=1e-6)
    @test isapprox(yi, yic2, rtol=1e-6)

    ω = [1e15, 2e15]'
    y = cos.(x.*ω)
    yi =  sin.(x.*ω)./ω
    yic = similar(y)
    yic2 = copy(y)
    Maths.cumtrapz!(yic, y, x)
    Maths.cumtrapz!(yic2, x[2]-x[1])
    @test isapprox(yi, yic, rtol=1e-6)
    @test isapprox(yi, yic2, rtol=1e-6)
end

@testset "series" begin
    sumfunc(x, n) = x + 1/factorial(n)
    e, succ, steps = Maths.aitken_accelerate(sumfunc, 0, rtol=1e-10)
    e2, succ, steps = Maths.converge_series(sumfunc, 0, rtol=1e-10)
    @test isapprox(e, exp(1), rtol=1e-10)
    @test isapprox(e, e2, rtol=1e-10)
    sumfunc(x, n) = x + 1/2^n
    o, succ, steps = Maths.aitken_accelerate(sumfunc, 0, n0=1, rtol=1e-10)
    @test isapprox(o, 1, rtol=1e-10)
    serfunc(x, n) = (x + 2/x)/2
    sqrt2, succ, steps = Maths.aitken_accelerate(serfunc, 1, rtol=1e-10)
    @test isapprox(sqrt2, sqrt(2), rtol=1e-10)
end

@testset "windows" begin
    x = collect(range(-10, stop=10, length=2048))
    pl = Maths.planck_taper(x, -5, -4, 7, 8)
    @test all(pl[x .< -5] .== 0)
    @test all(pl[-4 .< x .< 7] .== 1)
    @test all(pl[8 .< x] .== 0)
end

@testset "fwhm" begin
    fw = 0.2
    x = collect(range(-1, stop=1, length=2048))
    δx = x[2] - x[1]
    y = Maths.gauss.(x, fwhm=fw)
    @test isapprox(Maths.fwhm(x, y), fw, rtol=1e-4)
    @test isapprox(Maths.fwhm(x, y, method=:spline), fw, rtol=1e-4)
    @test Maths.fwhm(x, y, method=:spline) == Maths.fwhm(x, y, method=:spline, minmax=:max)
    @test abs(Maths.fwhm(x, y, method=:nearest) - fw) < δx

    fw = 0.1
    sep = 0.5
    y = Maths.gauss.(x, fwhm=fw, x0=-sep/2) + Maths.gauss.(x, fwhm=fw, x0=sep/2)
    @test isapprox(Maths.fwhm(x, y, minmax=:min), fw, rtol=1e-4)
    @test isapprox(Maths.fwhm(x, y, method=:spline, minmax=:min), fw, rtol=1e-4)
    @test isapprox(Maths.fwhm(x, y, minmax=:max), fw+sep, rtol=1e-4)
    @test isapprox(Maths.fwhm(x, y, method=:spline, minmax=:max), fw+sep, rtol=1e-4)

    fw = 1:10
    x = collect(range(-50, 50; length=2^14))
    y = zeros((length(x), length(fw)))
    for (idx, fwi) in enumerate(fw)
        y[:, idx] .= Maths.gauss.(x; fwhm=fwi)
    end
    @test all([isapprox(f, fwi; rtol=1e-4) for (f, fwi) in zip(Maths.fwhm(x, y; dim=1), fw)])
    @test all([isapprox(f, fwi; rtol=1e-4) for (f, fwi) in zip(Maths.fwhm(x, y'; dim=2), fw)])

    hw = 1
    f(x) = Maths.gauss.(x, fwhm=2*hw)
    @test Maths.hwhm(f, 0) ≈ hw
    @test Maths.hwhm(f, 0; direction=:bwd) ≈ hw

    # Test that FWHM max still works with noise-burst pulses
    x = collect(range(-0.5, stop=1.5, length=2^14))
    y = zero(x)
    seed!(123)
    for i = 1:10000
        y .+= rand()*Maths.gauss.(x, x0=rand(), fwhm=rand()/1000)
    end
    m = 1.1*maximum(y)
    y .+= m*Maths.gauss.(x, x0=-0.05, fwhm=0.05)
    y .+= m*Maths.gauss.(x, x0=1.05, fwhm=0.05)
    @test isapprox(Maths.fwhm(x, y, minmax=:max), 0.05 + 1.1, rtol=1e-4)
    @test isapprox(Maths.fwhm(x, y, minmax=:max, method=:spline), 0.05 + 1.1, rtol=1e-4)
end

@testset "CSpline" begin
    import Random: shuffle
    x = range(0.0, 2π, length=100)
    y = sin.(x)
    spl = Maths.CSpline(x, y);
    fslow(x0) = x0 <= spl.x[1] ? 2 :
                x0 >= spl.x[end] ? length(spl.x) :
                findfirst(x -> x>x0, spl.x)
    ff = Maths.FastFinder(x)
    @test_throws ErrorException Maths.FastFinder(x[end:-1:1])
    @test_throws ErrorException Maths.FastFinder(shuffle(x))
    @test_throws ErrorException Maths.FastFinder(vcat(x[1], x))
    @test all(abs.(spl.(x) .- y) .< 5e-18)
    x2 = range(0.0, 2π, length=300)
    idcs = spl.ifun.(x2)
    idcs_slow = fslow.(x2)
    idcs_ff = ff.(x2)
    idcs_ff_bw = ff.(x2[end:-1:1])
    @test idcs == idcs_slow
    @test idcs_ff == idcs_slow
    @test idcs_ff_bw == idcs_slow[end:-1:1]
    for i = 1:10
        x2r = shuffle(x2)
        @test ff.(x2r) == fslow.(x2r)
    end
    # Create new FastFinder, immediately index backwards - does this still work?
    ff = Maths.FastFinder(x)
    @test ff.(x2[end:-1:1]) == idcs_slow[end:-1:1]
    # Accuracy
    @test maximum(spl.(x2) - sin.(x2)) < 5e-8
    @test abs(Maths.derivative(spl, 1.3, 1) - cos(1.3)) < 1.7e-7
    @test maximum(cos.(x2) - Maths.derivative.(spl, x2, 1)) < 2.1e-6
    # Extrapolation
    ff = Maths.FastFinder(x)
    x3 = range(-0.5, 2π+0.5, length=200)
    @test ff.(x3[end:-1:1]) == fslow.(x3[end:-1:1])
    @test ff.(x3) == fslow.(x3)
    spl = Maths.CSpline(x, y; bounds_error=true)
    @test_throws DomainError spl(-0.5)
    @test_throws DomainError spl(10)
end

@testset "BSpline" begin
    x = range(0.0, 2π, length=100)
    y = sin.(x)
    spl = Maths.BSpline(x, y)
    @test all(abs.(spl.(x) .- y) .< 3e-16)
    x2 = range(0.0, 2π, length=300)
    @test maximum(spl.(x2) - sin.(x2)) < 5e-8
    # these use the actual spline derivative
    @test abs(Maths.derivative(spl, 1.3, 1) - cos(1.3)) < 1.7e-7
    @test maximum(cos.(x2) - Maths.derivative.(spl, x2, 1)) < 2.1e-6
    # test second derivative
    @test maximum(-sin.(x2) - Maths.derivative.(spl, x2, 2)) < 2.0e-4
    # test direct finite differences
    @test abs(invoke(Maths.derivative, Tuple{Any,Any,Integer}, spl, 1.3, 1) - cos(1.3)) < 1.7e-7
    @test maximum(cos.(x2) .- invoke.(Maths.derivative, Tuple{Any,Any,Integer}, spl, x2, 1)) < 2.1e-6
    # test roots
    yr = x.^2 .- 1.0
    splr = Maths.BSpline(x, yr)
    @test Maths.roots(splr) == [1.0]
    # test complex
    yi = sin.(x .+ π/6)
    yc = complex.(y, yi)
    splc = Maths.BSpline(x, complex.(y, yi))
    @test all(abs.(splc.(x) .- yc) .< 5e-16)
    @test maximum(abs.(splc.(x2) .- complex.(sin.(x2), sin.(x2 .+ π/6)))) < 2.6e-7
    @test abs(Maths.derivative(splc, 1.3, 1) - complex(cos(1.3), cos(1.3 + π/6))) < 2.5e-7
    @test abs(Maths.derivative(splc, 1.3, 2) - complex(-sin(1.3), -sin(1.3 + π/6))) < 2.5e-3
    # test Julia evaluation vs original Dierckx
    @test all(spl.(x2) .== spl.rspl.(x2))
    # test full spline Derivatives
    spl1 = Maths.differentiate_spline(spl, 1)
    @test maximum(abs.(cos.(x2) .- spl1.(x2))) < 5.1e-6
    spl2 = Maths.differentiate_spline(spl, 2)
    @test isapprox(-sin.(x2), spl2.(x2),  rtol=3e-5)
    spl3 = Maths.differentiate_spline(spl, 3)
    @test isapprox(-cos.(x2), spl3.(x2),  rtol=8e-4)
    # test other orders
    spl_k1 = Maths.BSpline(x, y, order=1)
    @test all(abs.(spl_k1.(x) .- y) .< 3e-16)
    @test maximum(spl_k1.(x2) - sin.(x2)) < 6e-4
    spl_k2 = Maths.BSpline(x, y, order=2)
    @test all(abs.(spl_k2.(x) .- y) .< 3.4e-16)
    @test maximum(spl_k2.(x2) - sin.(x2)) < 2e-5
    spl_k4 = Maths.BSpline(x, y, order=4)
    @test all(abs.(spl_k4.(x) .- y) .< 4.5e-16)
    @test maximum(spl_k4.(x2) - sin.(x2)) < 2e-8
    spl_k5 = Maths.BSpline(x, y, order=5)
    @test all(abs.(spl_k5.(x) .- y) .< 4.5e-16)
    @test maximum(spl_k5.(x2) - sin.(x2)) < 1.1e-10
    # check 5th order spline derivatives
    @test abs(Maths.derivative(spl_k5, 1.3, 1) - cos(1.3)) < 2e-11
    @test abs(Maths.derivative(spl_k5, 1.3, 2) + sin(1.3)) < 1.9e-8
    @test abs(Maths.derivative(spl_k5, 1.3, 3) + cos(1.3)) < 1.6e-7
    @test abs(Maths.derivative(spl_k5, 1.3, 4) - sin(1.3)) < 2e-4
    @test abs(Maths.derivative(spl_k5, 1.3, 5) - cos(1.3)) < 2e-3
end

@testset "randgauss" begin
    import Statistics: std, mean
    seed!(1234)
    x = Maths.randgauss(1, 0.5, 1000000)
    @test isapprox(std(x), 0.5, rtol=1e-3)
    @test isapprox(mean(x), 1, rtol=1e-3)
    seed!(1234)
    x = Maths.randgauss(10, 0.1, 1000000)
    @test isapprox(std(x), 0.1, rtol=1e-3)
    @test isapprox(mean(x), 10, rtol=1e-3)
    seed!(1234)
    x = Maths.randgauss(-1, 0.5, 1000000)
    @test isapprox(std(x), 0.5, rtol=1e-3)
    @test isapprox(mean(x), -1, rtol=1e-3)
    seed!(1234)
    x = Maths.randgauss(1, 0.5, (1000, 1000))
    @test isapprox(std(x), 0.5, rtol=1e-3)
    @test isapprox(mean(x), 1, rtol=1e-3)
end

@testset "linterp" begin
    x = range(0.0, 2π, length=100)
    y = sin.(x)
    l = Maths.LinTerp(x, y)
    @test all(abs.(l.(x) .- y) .< 3e-16)
    x2 = range(0.0, 2π, length=300)
    @test isapprox(l.(x2), sin.(x2), rtol=4e-4)
    @test Maths.linterp(0.5, 0.0, 0.0, 1.0, 1.0) ≈ 0.5
    @test Maths.linterp(1.5, 0.0, 0.0, 1.0, 1.0) ≈ 1.5
    @test Maths.linterp(-0.5, 0.0, 0.0, 1.0, 1.0) ≈ -0.5
end

@testset "gaussnorm" begin
    for power = 2:2:10
        @test Maths.gaussnorm(1, power=power) ≈ hquadrature(
            x -> Maths.gauss(x, 1; power=power), -10, 10)[1]
        @test Maths.gaussnorm(fwhm=1, power=power) ≈ hquadrature(
            x -> Maths.gauss(x; fwhm=1, power=power), -10, 10)[1]
    end
end

@testset "findpeaks" begin
    grid = Grid.RealGrid(1.0, 800e-9, (160e-9, 3000e-9), 10e-12)
    dt = grid.t[2] - grid.t[1]
    x = Array{Float64}(undef, length(grid.t))
    FT = FFTW.plan_rfft(x, 1)
    Eω = FT * x
    fill!(Eω, 0.0)
    positions = (-367e-15, -10e-15, 100e-15, 589e-15)
    widths = (30e-15, 3e-15, 100e-15, 200e-15)
    powers = (1e3, 1e4, 1e2, 2e3)
    for i in 1:length(positions)
<<<<<<< HEAD
        field = Fields.GaussField(λ0=800e-9, τfwhm=widths[i], power=powers[i], ϕ=[0,positions[i]])
=======
        field = Fields.GaussField(λ0=800e-9, τfwhm=widths[i], power=powers[i],
                                  ϕ=[2π*i/length(widths), positions[i]])
>>>>>>> 86f55110
        Eω .+= field(grid, FT)
    end
    Et = FT \ Eω
    It = Fields.It(Et, grid)
    pks = Maths.findpeaks(grid.t, It, threshold=10.0, filterfw=false)
    for i in 1:length(positions)
        @test isapprox(pks[i].position, positions[i], atol=dt*1.2)
        @test isapprox(pks[i].fw, widths[i], rtol=1e-7, atol=dt*1.2)
        @test isapprox(pks[i].peak, powers[i], rtol=1e-2)
    end
end
<|MERGE_RESOLUTION|>--- conflicted
+++ resolved
@@ -315,12 +315,8 @@
     widths = (30e-15, 3e-15, 100e-15, 200e-15)
     powers = (1e3, 1e4, 1e2, 2e3)
     for i in 1:length(positions)
-<<<<<<< HEAD
-        field = Fields.GaussField(λ0=800e-9, τfwhm=widths[i], power=powers[i], ϕ=[0,positions[i]])
-=======
         field = Fields.GaussField(λ0=800e-9, τfwhm=widths[i], power=powers[i],
                                   ϕ=[2π*i/length(widths), positions[i]])
->>>>>>> 86f55110
         Eω .+= field(grid, FT)
     end
     Et = FT \ Eω
