import Test: @test, @testset, @test_throws, @test_broken
import Luna: Maths

@testset "Derivatives" begin
    f(x) = @. 4x^3 + 3x^2 + 2x + 1

    @test isapprox(Maths.derivative(f, 1, 1), 12+6+2)
    @test isapprox(Maths.derivative(f, 1, 2), 24+6)
    @test isapprox(Maths.derivative(f, 1, 3), 24)

    e(x) = @. exp(x)

    x = [1, 2, 3, 4, 5]
    @test_broken isapprox(Maths.derivative(e, 1, 5), exp(1), rtol=1e-6)
    @test_broken isapprox(Maths.derivative.(e, x, 5), exp.(x), rtol=1e-6)

    @test isapprox(Maths.derivative(x -> exp.(2x), 1, 1), 2*exp(2))
    @test isapprox(Maths.derivative(x -> exp.(2x), 1, 2), 4*exp(2))
    @test_broken isapprox(Maths.derivative(x -> exp.(-x.^2), 0, 1), 0, atol=1e-14)
end

@testset "Moments" begin
    x = collect(range(-10, stop=10, length=513))
    y = Maths.gauss(x, 1, x0=1)
    @test Maths.moment(x, y) ≈ 1
    @test Maths.moment(x, y, 2) ≈ 2
    @test Maths.rms_width(x, y) ≈ 1

    x0 = [-2.5, -1.0, 0.0, 1.0, 2.5]
    σ = [0.1, 0.5, 1.0, 1.5, 1.5]
    y = zeros(length(x), length(x0))
    for ii = 1:length(x0)
        y[:, ii] = Maths.gauss(x, σ[ii], x0=x0[ii])
    end
    @test_throws DomainError Maths.moment(x, y, dim=2)
    @test all(isapprox.(transpose(Maths.moment(x, y, dim=1)), x0, atol=1e-5))
    @test all(isapprox.(transpose(Maths.rms_width(x, y, dim=1)), σ, atol=1e-5))

    yt = transpose(y)
    @test_throws DomainError Maths.moment(x, yt, dim=1)
    xm = Maths.moment(x, yt, dim=2)
    @test all(isapprox.(xm, x0, atol=1e-5))
end

@testset "Fourier" begin
    t = collect(range(-10, stop=10, length=513))
    Et = Maths.gauss(t, fwhm=4).*cos.(4*t)
    EtA = Maths.hilbert(Et)
    @test maximum(abs.(EtA)) ≈ 1
    @test all(isapprox.(real(EtA), Et, atol=1e-9))

    hilbert! = Maths.plan_hilbert!(Et)
    out = complex(Et)
    hilbert!(out, Et)
    @test all(out .≈ EtA)

<<<<<<< HEAD
    hilbert! = Maths.plan_hilbert(Et)
    out = complex(Et)
    hilbert!(out, Et)
    @test out ≈ EtA
=======
    hilbert = Maths.plan_hilbert(Et)
    out = hilbert(Et)
    @test all(out .≈ EtA)
>>>>>>> 8f158962

    t = collect(range(-10, stop=10, length=512))
    Et = Maths.gauss(t, fwhm=4).*cos.(4*t)
    to, Eto = Maths.oversample(t, Et, factor=4)
    @test 4*size(Et)[1] == size(Eto)[1]
    @test all(isapprox.(Eto[1:4:end], Et, rtol=1e-6))

    Etc = Maths.gauss(t, fwhm=4).*exp.(1im*4*t)
    to, Etco = Maths.oversample(t, Etc, factor=4)
    @test 4*size(Etc)[1] == size(Etco)[1]
    @test all(isapprox.(Etco[1:4:end], Etc, rtol=1e-6))
end

@testset "integration" begin
    x = collect(range(0, stop=8π, length=2^14)).*1e-15
    y = cos.(x.*1e15)
    yi = sin.(x.*1e15)./1e15
    yic = similar(yi)
    yic2 = copy(y)
    Maths.cumtrapz!(yic, y, x)
    Maths.cumtrapz!(yic2, x[2]-x[1])
    @test isapprox(yi, yic, rtol=1e-6)
    @test isapprox(yi, yic2, rtol=1e-6)

    ω = [1e15, 2e15]'
    y = cos.(x.*ω)
    yi =  sin.(x.*ω)./ω
    yic = similar(y)
    yic2 = copy(y)
    Maths.cumtrapz!(yic, y, x)
    Maths.cumtrapz!(yic2, x[2]-x[1])
    @test isapprox(yi, yic, rtol=1e-6)
    @test isapprox(yi, yic2, rtol=1e-6)
end

@testset "series" begin
    sumfunc(x, n) = x + 1/factorial(n)
    e, succ, steps = Maths.aitken_accelerate(sumfunc, 0, rtol=1e-10)
    e2, succ, steps = Maths.converge_series(sumfunc, 0, rtol=1e-10)
    @test isapprox(e, exp(1), rtol=1e-10)
    @test isapprox(e, e2, rtol=1e-10)
    sumfunc(x, n) = x + 1/2^n
    o, succ, steps = Maths.aitken_accelerate(sumfunc, 0, n0=1, rtol=1e-10)
    @test isapprox(o, 1, rtol=1e-10)
    serfunc(x, n) = (x + 2/x)/2
    sqrt2, succ, steps = Maths.aitken_accelerate(serfunc, 1, rtol=1e-10)
    @test isapprox(sqrt2, sqrt(2), rtol=1e-10)
end

@testset "windows" begin
    x = collect(range(-10, stop=10, length=2048))
    pl = Maths.planck_taper(x, -5, -4, 7, 8)
    @test all(pl[x .< -5] .== 0)
    @test all(pl[-4 .< x .< 7] .== 1)
    @test all(pl[8 .< x] .== 0)
end

@testset "Spline" begin
    import Random: shuffle
    x = range(0.0, 2π, length=100)
    y = sin.(x)
    spl = Maths.CSpline(x, y);
    fslow(x0) = x0 <= spl.x[1] ? 2 :
                x0 >= spl.x[end] ? length(spl.x) :
                findfirst(x -> x>x0, spl.x)
    ff = Maths.FastFinder(x)
    @test_throws ErrorException Maths.FastFinder(x[end:-1:1])
    @test_throws ErrorException Maths.FastFinder(shuffle(x))
    @test_throws ErrorException Maths.FastFinder(vcat(x[1], x))
    @test all(abs.(spl.(x) .- y) .< 5e-18)
    x2 = range(0.0, 2π, length=300)
    idcs = spl.ifun.(x2)
    idcs_slow = fslow.(x2)
    idcs_ff = ff.(x2)
    idcs_ff_bw = ff.(x2[end:-1:1])
    @test idcs == idcs_slow
    @test idcs_ff == idcs_slow
    @test idcs_ff_bw == idcs_slow[end:-1:1]
    for i = 1:10
        x2r = shuffle(x2)
        @test ff.(x2r) == fslow.(x2r)
    end
    # Create new FastFinder, immediately index backwards - does this still work?
    ff = Maths.FastFinder(x)
    @test ff.(x2[end:-1:1]) == idcs_slow[end:-1:1]
    # Extrapolation
    ff = Maths.FastFinder(x)
    x3 = range(-0.5, 2π+0.5, length=200)
    @test ff.(x3[end:-1:1]) == fslow.(x3[end:-1:1])
    @test ff.(x3) == fslow.(x3)
    @test maximum(spl.(x2) - sin.(x2)) < 5e-8
    @test abs(Maths.derivative(spl, 1.3, 1) - cos(1.3)) < 1.7e-7
    @test maximum(cos.(x2) - Maths.derivative.(spl, x2, 1)) < 2.1e-6
end

@testset "randgauss" begin
    import Statistics: std, mean
    x = Maths.randgauss(1, 0.5, 1000000, seed=1234)
    @test isapprox(std(x), 0.5, rtol=1e-3)
    @test isapprox(mean(x), 1, rtol=1e-3)
    x = Maths.randgauss(10, 0.1, 1000000, seed=1234)
    @test isapprox(std(x), 0.1, rtol=1e-3)
    @test isapprox(mean(x), 10, rtol=1e-3)
    x = Maths.randgauss(-1, 0.5, 1000000, seed=1234)
    @test isapprox(std(x), 0.5, rtol=1e-3)
    @test isapprox(mean(x), -1, rtol=1e-3)
    x = Maths.randgauss(1, 0.5, (1000, 1000), seed=1234)
    @test isapprox(std(x), 0.5, rtol=1e-3)
    @test isapprox(mean(x), 1, rtol=1e-3)
end<|MERGE_RESOLUTION|>--- conflicted
+++ resolved
@@ -54,16 +54,9 @@
     hilbert!(out, Et)
     @test all(out .≈ EtA)
 
-<<<<<<< HEAD
-    hilbert! = Maths.plan_hilbert(Et)
-    out = complex(Et)
-    hilbert!(out, Et)
-    @test out ≈ EtA
-=======
     hilbert = Maths.plan_hilbert(Et)
     out = hilbert(Et)
     @test all(out .≈ EtA)
->>>>>>> 8f158962
 
     t = collect(range(-10, stop=10, length=512))
     Et = Maths.gauss(t, fwhm=4).*cos.(4*t)
