using Luna

a = 13e-6
gas = :Ar
pres = 5
flength = 15e-2

τfwhm = 30e-15
λ0 = 800e-9
energy = 1e-6

grid = Grid.RealGrid(flength, λ0, (160e-9, 3000e-9), 1e-12)

m = Capillary.MarcatilliMode(a, gas, pres, loss=false)
aeff = let m=m
    z -> Modes.Aeff(m, z=z)
end

energyfun, energyfunω = Fields.energyfuncs(grid)

densityfun = let dens0=PhysData.density(gas, pres)
    z -> dens0
end

ionpot = PhysData.ionisation_potential(gas)
ionrate = Ionisation.ionrate_fun!_ADK(ionpot)

plasma = Nonlinear.PlasmaCumtrapz(grid.to, grid.to, ionrate, ionpot)
responses = (Nonlinear.Kerr_field(PhysData.γ3_gas(gas)),
             plasma)

linop, βfun!, β1, αfun = LinearOps.make_const_linop(grid, m, λ0)

inputs = Fields.GaussField(λ0=λ0, τfwhm=τfwhm, energy=energy)

Eω, transform, FT = Luna.setup(grid, densityfun, responses, inputs, βfun!, aeff)

<<<<<<< HEAD
statsfun = Stats.default(grid, Eω, m, linop, transform; gas=gas, windows=((150e-9, 300e-9),))
=======
ppwin = Stats.peakpower(grid, Eω, (150e-9, 300e-9)) # peak power of dispersive wave
statsfun = Stats.default(grid, Eω, m, linop, transform;
                         gas=gas, windows=((150e-9, 300e-9),), userfuns=(ppwin,))
>>>>>>> 8964ab05
output = Output.MemoryOutput(0, grid.zmax, 201, statsfun)

Luna.run(Eω, grid, linop, transform, FT, output)

##
Plotting.pygui(true)
Plotting.stats(output)
Plotting.prop_2D(output)
Plotting.time_1D(output, [5e-2, 10e-2, 11e-2])
Plotting.spec_1D(output, [5e-2, 10e-2, 11e-2])
##
Plotting.spectrogram(output, 9.8e-2, :λ; trange=(-50e-15, 50e-15), λrange=(160e-9, 1200e-9),
                     N=512, fw=3e-15,
                     cmap=Plotting.cmap_white("viridis", n=48))<|MERGE_RESOLUTION|>--- conflicted
+++ resolved
@@ -35,13 +35,9 @@
 
 Eω, transform, FT = Luna.setup(grid, densityfun, responses, inputs, βfun!, aeff)
 
-<<<<<<< HEAD
-statsfun = Stats.default(grid, Eω, m, linop, transform; gas=gas, windows=((150e-9, 300e-9),))
-=======
 ppwin = Stats.peakpower(grid, Eω, (150e-9, 300e-9)) # peak power of dispersive wave
 statsfun = Stats.default(grid, Eω, m, linop, transform;
                          gas=gas, windows=((150e-9, 300e-9),), userfuns=(ppwin,))
->>>>>>> 8964ab05
 output = Output.MemoryOutput(0, grid.zmax, 201, statsfun)
 
 Luna.run(Eω, grid, linop, transform, FT, output)
