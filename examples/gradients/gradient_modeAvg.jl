using Luna

a = 13e-6
gas = :Ar
pres = 7.5

τfwhm = 30e-15
λ0 = 800e-9
energy = 1e-6

L = 15e-2

grid = Grid.RealGrid(L, λ0, (160e-9, 3000e-9), 1e-12)

<<<<<<< HEAD
coren, dens = Capillary.gradient(gas, L, pres, 0);
m = Capillary.MarcatilliMode(a, coren, loss=false, model=:full)
aeff = let m=m
    z -> Modes.Aeff(m, z=z)
end

energyfun, energyfunω = NonlinearRHS.energy_modal(grid)

function gausspulse(t)
    It = Maths.gauss(t, fwhm=τ)
    ω0 = 2π*PhysData.c/λ0
    Et = @. sqrt(It)*cos(ω0*t)
end
=======
coren, densityfun = Capillary.gradient(gas, L, pres, pres);
m = Capillary.MarcatilliMode(a, coren, loss=false, model=:full);
aeff(z) = Modes.Aeff(m, z=z)

energyfun, energyfunω = Fields.energyfuncs(grid)
>>>>>>> 0a873154

ionpot = PhysData.ionisation_potential(gas)
ionrate = Ionisation.ionrate_fun!_ADK(ionpot)

responses = (Nonlinear.Kerr_field(PhysData.γ3_gas(gas)),
             Nonlinear.PlasmaCumtrapz(grid.to, grid.to, ionrate, ionpot))

linop, βfun = LinearOps.make_linop(grid, m, λ0);

normfun = NonlinearRHS.norm_mode_average(grid.ω, βfun, aeff)

inputs = Fields.GaussField(λ0=λ0, τfwhm=τfwhm, energy=energy)

<<<<<<< HEAD
Eω, transform, FT = Luna.setup(grid, energyfun, dens, normfun, responses, inputs, aeff)

statsfun = Stats.collect_stats(grid, Eω,
                               Stats.ω0(grid),
                               Stats.energy(grid, energyfunω),
                               Stats.energy_λ(grid, energyfunω, (150e-9, 300e-9), label="RDW"),
                               Stats.peakpower(grid),
                               Stats.peakintensity(grid, aeff),
                               Stats.fwhm_t(grid),
                               Stats.electrondensity(grid, ionrate, dens, aeff),
                               Stats.zdw(m),
                               Stats.pressure(dens, gas))
=======
Eω, transform, FT = Luna.setup(grid, densityfun, normfun, responses, inputs, aeff)

statsfun = Stats.collect_stats(grid, Eω, Stats.ω0(grid))
>>>>>>> 0a873154
output = Output.MemoryOutput(0, grid.zmax, 201, statsfun)

Luna.run(Eω, grid, linop, transform, FT, output)

<<<<<<< HEAD
##
Plotting.pygui(true)
Plotting.stats(output)
Plotting.prop_2D(output)
=======
import FFTW
import PyPlot:pygui, plt

ω = grid.ω
t = grid.t

zout = output.data["z"]
Eout = output.data["Eω"]

Etout = FFTW.irfft(Eout, length(grid.t), 1)

Ilog = log10.(Maths.normbymax(abs2.(Eout)))

idcs = @. (t < 30e-15) & (t >-30e-15)
to, Eto = Maths.oversample(t[idcs], Etout[idcs, :], factor=16)
It = abs2.(Maths.hilbert(Eto))
Itlog = log10.(Maths.normbymax(It))
zpeak = argmax(dropdims(maximum(It, dims=1), dims=1))

Et = Maths.hilbert(Etout)
energy = zeros(length(zout))
for ii = 1:size(Etout, 2)
    energy[ii] = energyfun(Etout[:, ii])
end

pygui(true)
plt.figure()
plt.pcolormesh(ω./2π.*1e-15, zout, transpose(Ilog))
plt.clim(-6, 0)
plt.colorbar()

plt.figure()
plt.pcolormesh(to*1e15, zout, transpose(It))
plt.colorbar()
plt.xlim(-30, 30)

plt.figure()
plt.plot(zout.*1e2, energy.*1e6)
plt.xlabel("Distance [cm]")
plt.ylabel("Energy [μJ]")

plt.figure()
plt.plot(to*1e15, Eto[:, 121])
plt.xlim(-20, 20)
>>>>>>> 0a873154
<|MERGE_RESOLUTION|>--- conflicted
+++ resolved
@@ -12,27 +12,11 @@
 
 grid = Grid.RealGrid(L, λ0, (160e-9, 3000e-9), 1e-12)
 
-<<<<<<< HEAD
-coren, dens = Capillary.gradient(gas, L, pres, 0);
-m = Capillary.MarcatilliMode(a, coren, loss=false, model=:full)
-aeff = let m=m
-    z -> Modes.Aeff(m, z=z)
-end
-
-energyfun, energyfunω = NonlinearRHS.energy_modal(grid)
-
-function gausspulse(t)
-    It = Maths.gauss(t, fwhm=τ)
-    ω0 = 2π*PhysData.c/λ0
-    Et = @. sqrt(It)*cos(ω0*t)
-end
-=======
 coren, densityfun = Capillary.gradient(gas, L, pres, pres);
 m = Capillary.MarcatilliMode(a, coren, loss=false, model=:full);
 aeff(z) = Modes.Aeff(m, z=z)
 
 energyfun, energyfunω = Fields.energyfuncs(grid)
->>>>>>> 0a873154
 
 ionpot = PhysData.ionisation_potential(gas)
 ionrate = Ionisation.ionrate_fun!_ADK(ionpot)
@@ -46,8 +30,7 @@
 
 inputs = Fields.GaussField(λ0=λ0, τfwhm=τfwhm, energy=energy)
 
-<<<<<<< HEAD
-Eω, transform, FT = Luna.setup(grid, energyfun, dens, normfun, responses, inputs, aeff)
+Eω, transform, FT = Luna.setup(grid, energyfun, densityfun, normfun, responses, inputs, aeff)
 
 statsfun = Stats.collect_stats(grid, Eω,
                                Stats.ω0(grid),
@@ -56,66 +39,14 @@
                                Stats.peakpower(grid),
                                Stats.peakintensity(grid, aeff),
                                Stats.fwhm_t(grid),
-                               Stats.electrondensity(grid, ionrate, dens, aeff),
+                               Stats.electrondensity(grid, ionrate, densityfun, aeff),
                                Stats.zdw(m),
-                               Stats.pressure(dens, gas))
-=======
-Eω, transform, FT = Luna.setup(grid, densityfun, normfun, responses, inputs, aeff)
-
-statsfun = Stats.collect_stats(grid, Eω, Stats.ω0(grid))
->>>>>>> 0a873154
+                               Stats.pressure(densityfun, gas))
 output = Output.MemoryOutput(0, grid.zmax, 201, statsfun)
 
 Luna.run(Eω, grid, linop, transform, FT, output)
 
-<<<<<<< HEAD
 ##
 Plotting.pygui(true)
 Plotting.stats(output)
-Plotting.prop_2D(output)
-=======
-import FFTW
-import PyPlot:pygui, plt
-
-ω = grid.ω
-t = grid.t
-
-zout = output.data["z"]
-Eout = output.data["Eω"]
-
-Etout = FFTW.irfft(Eout, length(grid.t), 1)
-
-Ilog = log10.(Maths.normbymax(abs2.(Eout)))
-
-idcs = @. (t < 30e-15) & (t >-30e-15)
-to, Eto = Maths.oversample(t[idcs], Etout[idcs, :], factor=16)
-It = abs2.(Maths.hilbert(Eto))
-Itlog = log10.(Maths.normbymax(It))
-zpeak = argmax(dropdims(maximum(It, dims=1), dims=1))
-
-Et = Maths.hilbert(Etout)
-energy = zeros(length(zout))
-for ii = 1:size(Etout, 2)
-    energy[ii] = energyfun(Etout[:, ii])
-end
-
-pygui(true)
-plt.figure()
-plt.pcolormesh(ω./2π.*1e-15, zout, transpose(Ilog))
-plt.clim(-6, 0)
-plt.colorbar()
-
-plt.figure()
-plt.pcolormesh(to*1e15, zout, transpose(It))
-plt.colorbar()
-plt.xlim(-30, 30)
-
-plt.figure()
-plt.plot(zout.*1e2, energy.*1e6)
-plt.xlabel("Distance [cm]")
-plt.ylabel("Energy [μJ]")
-
-plt.figure()
-plt.plot(to*1e15, Eto[:, 121])
-plt.xlim(-20, 20)
->>>>>>> 0a873154
+Plotting.prop_2D(output)