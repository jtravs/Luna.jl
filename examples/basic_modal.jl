--- conflicted
+++ resolved
@@ -1,13 +1,4 @@
 using Luna
-<<<<<<< HEAD
-import FFTW
-import LinearAlgebra: mul!, ldiv!
-
-import DSP.Unwrap: unwrap
-
-import PyPlot:pygui, plt
-=======
->>>>>>> 0a873154
 
 a = 13e-6
 gas = :Ar
@@ -60,94 +51,6 @@
 
 Luna.run(Eω, grid, linop, transform, FT, output, status_period=5)
 
-<<<<<<< HEAD
-=======
-import FFTW
-import PyPlot:pygui, plt
-
-ω = grid.ω
-t = grid.t
-
-zout = output.data["z"]
-Eout = output.data["Eω"]
-
-Etout = FFTW.irfft(Eout, length(grid.t), 1)
-It = abs2.(Maths.hilbert(Etout))
-
-Ilog = log10.(Maths.normbymax(abs2.(Eout)))
-
-pygui(true)
-##
-for i = 1:length(modes)
-    plt.figure()
-    plt.subplot(121)
-    plt.pcolormesh(ω./2π.*1e-15, zout, transpose(Ilog[:,i,:]))
-    plt.clim(-6, 0)
-    plt.xlim(0,2.0)
-    plt.colorbar()
-    plt.subplot(122)
-    plt.pcolormesh(t.*1e15, zout, transpose(It[:,i,:]))
-    plt.xlim(-30.0,100.0)
-    plt.colorbar()
-end
-
-##
-plt.figure()
-for i = 1:length(modes)
-    plt.semilogy(100*output["stats"]["z"], 1e6*output["stats"]["energy"][i, :],
-                 label="Mode $i") 
-end
-plt.xlabel("Distance (cm)")
-plt.ylabel("Energy (μJ)")
-plt.legend()
-
-##
-plt.figure()
-for i = 1:length(modes)
-    plt.plot(100*output["stats"]["z"], 1e6*output["stats"]["energy_RDW"][i, :],
-    label="Mode $i") 
-end
-plt.xlabel("Distance (cm)")
-plt.ylabel("RDW Energy (μJ)")
-plt.legend()
-
-##
-plt.figure()
-for i = 1:length(modes)
-    plt.plot(100*output["stats"]["z"], 1e-9*output["stats"]["peakpower"][i, :],
-    label="Mode $i") 
-end
-plt.xlabel("Distance (cm)")
-plt.ylabel("Peak power (GW)")
-plt.legend()
-
-##
-plt.figure()
-plt.plot(output["stats"]["z"].*1e2, output["stats"]["peakintensity"].*1e-4.*1e-12)
-plt.xlabel("Distance (cm)")
-plt.ylabel("Peak intensity (TW/cm\$^2\$)")
-
-##
-plt.figure()
-for i = 1:length(modes)
-    plt.plot(100*output["stats"]["z"], 1e15*output["stats"]["fwhm_t_min"][i, :],
-    label="Mode $i (min)")
-    plt.plot(100*output["stats"]["z"], 1e15*output["stats"]["fwhm_t_min"][i, :],
-    label="Mode $i (max)")
-end
-plt.xlabel("Distance (cm)")
-plt.ylabel("FWHM (fs)")
-plt.legend()
-
-##
-if haskey(output["stats"], "electrondensity")
-    plt.figure()
-    plt.plot(output["stats"]["z"].*1e2, output["stats"]["electrondensity"]*1e-6)
-    plt.xlabel("Distance (cm)")
-    plt.ylabel("Electron Density (cm\$^{-3}\$)")
-end
-
->>>>>>> 0a873154
 ##
 Plotting.pygui(true)
 Plotting.stats(output)
